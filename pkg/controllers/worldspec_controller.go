/*
Copyright 2024 FleetForge Authors.

Licensed under the Apache License, Version 2.0 (the "License");
you may not use this file except in compliance with the License.
You may obtain a copy of the License at

    http://www.apache.org/licenses/LICENSE-2.0

Unless required by applicable law or agreed to in writing, software
distributed under the License is distributed on an "AS IS" BASIS,
WITHOUT WARRANTIES OR CONDITIONS OF ANY KIND, either express or implied.
See the License for the specific language governing permissions and
limitations under the License.
*/

package controllers

import (
	"context"
	"fmt"
	"strings"
	"time"

	"github.com/go-logr/logr"
	appsv1 "k8s.io/api/apps/v1"
	corev1 "k8s.io/api/core/v1"
	"k8s.io/apimachinery/pkg/api/errors"
	"k8s.io/apimachinery/pkg/api/meta"
	"k8s.io/apimachinery/pkg/api/resource"
	metav1 "k8s.io/apimachinery/pkg/apis/meta/v1"
	"k8s.io/apimachinery/pkg/runtime"
	"k8s.io/apimachinery/pkg/util/intstr"
	"k8s.io/client-go/tools/record"
	ctrl "sigs.k8s.io/controller-runtime"
	"sigs.k8s.io/controller-runtime/pkg/client"
	"sigs.k8s.io/controller-runtime/pkg/controller/controllerutil"

	fleetforgev1 "github.com/astrosteveo/fleetforge/api/v1"
	"github.com/astrosteveo/fleetforge/pkg/cell"
)

const (
	// ForceSplitAnnotation is the annotation key used to trigger manual cell splits
	ForceSplitAnnotation = "fleetforge.io/force-split"
)

// WorldSpecReconciler reconciles a WorldSpec object
type WorldSpecReconciler struct {
	client.Client
	Scheme      *runtime.Scheme
	Log         logr.Logger
	Recorder    record.EventRecorder
	CellManager cell.CellManager
}

//+kubebuilder:rbac:groups=fleetforge.io,resources=worldspecs,verbs=get;list;watch;create;update;patch;delete
//+kubebuilder:rbac:groups=fleetforge.io,resources=worldspecs/status,verbs=get;update;patch
//+kubebuilder:rbac:groups=fleetforge.io,resources=worldspecs/finalizers,verbs=update
//+kubebuilder:rbac:groups=apps,resources=deployments,verbs=get;list;watch;create;update;patch;delete
//+kubebuilder:rbac:groups=core,resources=services,verbs=get;list;watch;create;update;patch;delete
//+kubebuilder:rbac:groups=core,resources=pods,verbs=get;list;watch
//+kubebuilder:rbac:groups=core,resources=events,verbs=create;patch

// Reconcile reconciles the WorldSpec resource
func (r *WorldSpecReconciler) Reconcile(ctx context.Context, req ctrl.Request) (ctrl.Result, error) {
	log := r.Log.WithValues("worldspec", req.NamespacedName)

	// Fetch the WorldSpec instance
	worldSpec := &fleetforgev1.WorldSpec{}
	err := r.Get(ctx, req.NamespacedName, worldSpec)
	if err != nil {
		if errors.IsNotFound(err) {
			// Request object not found, could have been deleted after reconcile request.
			log.Info("WorldSpec resource not found. Ignoring since object must be deleted")
			return ctrl.Result{}, nil
		}
		// Error reading the object - requeue with exponential backoff
		log.Error(err, "Failed to get WorldSpec")
		return r.requeueWithBackoff(err), err
	}

	log.Info("Reconciling WorldSpec", "phase", worldSpec.Status.Phase, "generation", worldSpec.Generation)

	// Set initial phase if not set
	if worldSpec.Status.Phase == "" {
		worldSpec.Status.Phase = "Initializing"
		worldSpec.Status.Message = "Starting world initialization"
		if err := r.updateStatus(ctx, worldSpec, log); err != nil {
			return r.requeueWithBackoff(err), err
		}
		// Emit event for world initialization start
		r.Recorder.Event(worldSpec, corev1.EventTypeNormal, "InitializationStarted",
			fmt.Sprintf("World %s initialization started", worldSpec.Name))
	}

	// Check for manual split override annotation
	if forceSplitValue, hasAnnotation := worldSpec.Annotations[ForceSplitAnnotation]; hasAnnotation {
		if err := r.handleManualSplitOverride(ctx, worldSpec, forceSplitValue, log); err != nil {
			log.Error(err, "Failed to handle manual split override")
			r.Recorder.Event(worldSpec, corev1.EventTypeWarning, "ManualSplitFailed",
				fmt.Sprintf("Manual split override failed: %v", err))
		}
	}

	// Handle creation/update of cell pods
	result, err := r.reconcileCells(ctx, worldSpec, log)
	if err != nil {
		log.Error(err, "Failed to reconcile cells")
		r.handleReconcileError(ctx, worldSpec, err, log)
		return result, err
	}

	// Update the status based on current state
	if err := r.updateWorldSpecStatus(ctx, worldSpec, log); err != nil {
		log.Error(err, "Failed to update status")
		return r.requeueWithBackoff(err), err
	}

<<<<<<< HEAD
	// Requeue for status updates and annotation monitoring
	if _, hasAnnotation := worldSpec.Annotations[ForceSplitAnnotation]; hasAnnotation {
		// Aggressive polling if manual split annotation is present
		return ctrl.Result{RequeueAfter: 5 * time.Second}, nil
	}
	// Default (less aggressive) polling interval
	return ctrl.Result{RequeueAfter: 1 * time.Minute}, nil
=======
	// Determine requeue interval based on world phase
	requeueInterval := r.getRequeueInterval(worldSpec)
	return ctrl.Result{RequeueAfter: requeueInterval}, nil
>>>>>>> c80256cb
}

// reconcileCells manages the lifecycle of cell pods
func (r *WorldSpecReconciler) reconcileCells(ctx context.Context, worldSpec *fleetforgev1.WorldSpec, log logr.Logger) (ctrl.Result, error) {
	// Calculate cell boundaries based on world topology
	cells := calculateCellBoundaries(worldSpec.Spec.Topology)

	// Validate that cell boundaries properly partition the parent space
	// Use a small tolerance for floating-point precision issues
	tolerance := 1e-6
	if err := validateCellPartitioning(worldSpec.Spec.Topology.WorldBoundaries, cells, tolerance); err != nil {
		log.Error(err, "Cell boundary validation failed", "worldSpec", worldSpec.Name)
		r.Recorder.Event(worldSpec, corev1.EventTypeWarning, "ValidationFailed",
			fmt.Sprintf("Cell boundary validation failed: %v", err))
		return ctrl.Result{}, fmt.Errorf("cell boundary validation failed: %w", err)
	}

	log.Info("Cell boundary validation passed",
		"worldSpec", worldSpec.Name,
		"parentArea", worldSpec.Spec.Topology.WorldBoundaries.CalculateArea(),
		"numCells", len(cells))

	// Track cells being processed for status updates
	cellsCreated := 0
	cellsUpdated := 0
	cellsErrored := 0

	for i, cellBounds := range cells {
		cellID := fmt.Sprintf("%s-cell-%d", worldSpec.Name, i)

		// Create or update deployment for this cell
		deploymentResult, err := r.reconcileCellDeployment(ctx, worldSpec, cellID, cellBounds, log)
		if err != nil {
			cellsErrored++
			log.Error(err, "Failed to reconcile cell deployment", "cellID", cellID)
			r.Recorder.Event(worldSpec, corev1.EventTypeWarning, "CellDeploymentFailed",
				fmt.Sprintf("Failed to reconcile deployment for cell %s: %v", cellID, err))
			return ctrl.Result{}, fmt.Errorf("failed to reconcile cell deployment %s: %w", cellID, err)
		}

		if deploymentResult == controllerutil.OperationResultCreated {
			cellsCreated++
			r.Recorder.Event(worldSpec, corev1.EventTypeNormal, "CellDeploymentCreated",
				fmt.Sprintf("Created deployment for cell %s", cellID))
		} else if deploymentResult == controllerutil.OperationResultUpdated {
			cellsUpdated++
			r.Recorder.Event(worldSpec, corev1.EventTypeNormal, "CellDeploymentUpdated",
				fmt.Sprintf("Updated deployment for cell %s", cellID))
		}

		// Create or update service for this cell
		serviceResult, err := r.reconcileCellService(ctx, worldSpec, cellID, log)
		if err != nil {
			cellsErrored++
			log.Error(err, "Failed to reconcile cell service", "cellID", cellID)
			r.Recorder.Event(worldSpec, corev1.EventTypeWarning, "CellServiceFailed",
				fmt.Sprintf("Failed to reconcile service for cell %s: %v", cellID, err))
			return ctrl.Result{}, fmt.Errorf("failed to reconcile cell service %s: %w", cellID, err)
		}

		if serviceResult == controllerutil.OperationResultCreated {
			r.Recorder.Event(worldSpec, corev1.EventTypeNormal, "CellServiceCreated",
				fmt.Sprintf("Created service for cell %s", cellID))
		} else if serviceResult == controllerutil.OperationResultUpdated {
			r.Recorder.Event(worldSpec, corev1.EventTypeNormal, "CellServiceUpdated",
				fmt.Sprintf("Updated service for cell %s", cellID))
		}
	}

	// Log summary of cell reconciliation
	log.Info("Cell reconciliation completed",
		"cellsCreated", cellsCreated,
		"cellsUpdated", cellsUpdated,
		"cellsErrored", cellsErrored,
		"totalCells", len(cells))

	// Emit summary events if there were significant changes
	if cellsCreated > 0 {
		r.Recorder.Event(worldSpec, corev1.EventTypeNormal, "CellsCreated",
			fmt.Sprintf("Created %d new cell deployments for world %s", cellsCreated, worldSpec.Name))
	}

	if cellsUpdated > 0 {
		r.Recorder.Event(worldSpec, corev1.EventTypeNormal, "CellsUpdated",
			fmt.Sprintf("Updated %d cell deployments for world %s", cellsUpdated, worldSpec.Name))
	}

	return ctrl.Result{}, nil
}

// reconcileCellDeployment creates or updates a deployment for a cell
func (r *WorldSpecReconciler) reconcileCellDeployment(ctx context.Context, worldSpec *fleetforgev1.WorldSpec, cellID string, bounds fleetforgev1.WorldBounds, log logr.Logger) (controllerutil.OperationResult, error) {
	deployment := &appsv1.Deployment{
		ObjectMeta: metav1.ObjectMeta{
			Name:      cellID,
			Namespace: worldSpec.Namespace,
		},
	}

	result, err := controllerutil.CreateOrUpdate(ctx, r.Client, deployment, func() error {
		// Set owner reference
		if err := controllerutil.SetControllerReference(worldSpec, deployment, r.Scheme); err != nil {
			return err
		}

		// Configure deployment spec
		deployment.Spec = appsv1.DeploymentSpec{
			Replicas: int32Ptr(1),
			Selector: &metav1.LabelSelector{
				MatchLabels: map[string]string{
					"app":     "fleetforge-cell",
					"cell-id": cellID,
					"world":   worldSpec.Name,
				},
			},
			Template: corev1.PodTemplateSpec{
				ObjectMeta: metav1.ObjectMeta{
					Labels: map[string]string{
						"app":     "fleetforge-cell",
						"cell-id": cellID,
						"world":   worldSpec.Name,
					},
				},
				Spec: corev1.PodSpec{
					Containers: []corev1.Container{
						{
							Name:  "cell-simulator",
							Image: worldSpec.Spec.GameServerImage,
							Args: []string{
								fmt.Sprintf("--cell-id=%s", cellID),
								fmt.Sprintf("--x-min=%f", bounds.XMin),
								fmt.Sprintf("--x-max=%f", bounds.XMax),
								fmt.Sprintf("--max-players=%d", worldSpec.Spec.Capacity.MaxPlayersPerCell),
							},
							Resources: corev1.ResourceRequirements{
								Limits: corev1.ResourceList{
									corev1.ResourceCPU:    r.parseResourceQuantity(worldSpec.Spec.Capacity.CPULimitPerCell, "cpu"),
									corev1.ResourceMemory: r.parseResourceQuantity(worldSpec.Spec.Capacity.MemoryLimitPerCell, "memory"),
								},
								Requests: corev1.ResourceList{
									corev1.ResourceCPU:    r.parseResourceQuantity(getStringValue(worldSpec.Spec.Capacity.CPURequestPerCell, "500m"), "cpu"),
									corev1.ResourceMemory: r.parseResourceQuantity(getStringValue(worldSpec.Spec.Capacity.MemoryRequestPerCell, "1Gi"), "memory"),
								},
							},
							Ports: []corev1.ContainerPort{
								{
									Name:          "health",
									ContainerPort: 8081,
									Protocol:      corev1.ProtocolTCP,
								},
								{
									Name:          "metrics",
									ContainerPort: 8080,
									Protocol:      corev1.ProtocolTCP,
								},
							},
							LivenessProbe: &corev1.Probe{
								ProbeHandler: corev1.ProbeHandler{
									HTTPGet: &corev1.HTTPGetAction{
										Path: "/health",
										Port: intstr.FromString("health"),
									},
								},
								InitialDelaySeconds: 30,
								PeriodSeconds:       10,
							},
							ReadinessProbe: &corev1.Probe{
								ProbeHandler: corev1.ProbeHandler{
									HTTPGet: &corev1.HTTPGetAction{
										Path: "/ready",
										Port: intstr.FromString("health"),
									},
								},
								InitialDelaySeconds: 5,
								PeriodSeconds:       5,
							},
						},
					},
				},
			},
		}

		return nil
	})

	if err != nil {
		log.Error(err, "Failed to create or update deployment", "deployment", cellID)
		return controllerutil.OperationResultNone, err
	}

	log.Info("Successfully reconciled deployment", "deployment", cellID, "operation", result)
	return result, nil
}

// reconcileCellService creates or updates a service for a cell
func (r *WorldSpecReconciler) reconcileCellService(ctx context.Context, worldSpec *fleetforgev1.WorldSpec, cellID string, log logr.Logger) (controllerutil.OperationResult, error) {
	service := &corev1.Service{
		ObjectMeta: metav1.ObjectMeta{
			Name:      cellID + "-service",
			Namespace: worldSpec.Namespace,
		},
	}

	result, err := controllerutil.CreateOrUpdate(ctx, r.Client, service, func() error {
		// Set owner reference
		if err := controllerutil.SetControllerReference(worldSpec, service, r.Scheme); err != nil {
			return err
		}

		// Configure service spec
		service.Spec = corev1.ServiceSpec{
			Selector: map[string]string{
				"app":     "fleetforge-cell",
				"cell-id": cellID,
			},
			Ports: []corev1.ServicePort{
				{
					Name:       "health",
					Port:       8081,
					TargetPort: intstr.FromString("health"),
					Protocol:   corev1.ProtocolTCP,
				},
				{
					Name:       "metrics",
					Port:       8080,
					TargetPort: intstr.FromString("metrics"),
					Protocol:   corev1.ProtocolTCP,
				},
			},
			Type: corev1.ServiceTypeClusterIP,
		}

		return nil
	})

	if err != nil {
		log.Error(err, "Failed to create or update service", "service", cellID+"-service")
		return controllerutil.OperationResultNone, err
	}

	log.Info("Successfully reconciled service", "service", cellID+"-service", "operation", result)
	return result, nil
}

// UpdateWorldSpecStatus updates the status of the WorldSpec (exported for testing)
func (r *WorldSpecReconciler) UpdateWorldSpecStatus(ctx context.Context, worldSpec *fleetforgev1.WorldSpec, log logr.Logger) error {
	return r.updateWorldSpecStatus(ctx, worldSpec, log)
}

// updateWorldSpecStatus updates the status of the WorldSpec
func (r *WorldSpecReconciler) updateWorldSpecStatus(ctx context.Context, worldSpec *fleetforgev1.WorldSpec, log logr.Logger) error {
	// Count active cells by looking at deployments
	deploymentList := &appsv1.DeploymentList{}
	err := r.List(ctx, deploymentList, client.InNamespace(worldSpec.Namespace), client.MatchingLabels{"world": worldSpec.Name})
	if err != nil {
		return fmt.Errorf("failed to list deployments: %w", err)
	}

	// Also get pod information for more detailed status
	podList := &corev1.PodList{}
	err = r.List(ctx, podList, client.InNamespace(worldSpec.Namespace), client.MatchingLabels{"world": worldSpec.Name})
	if err != nil {
		log.Error(err, "Failed to list pods, continuing with deployment-only status")
	}

	// Create a map of cell ID to pod for quick lookup
	podMap := make(map[string]*corev1.Pod)
	for i := range podList.Items {
		pod := &podList.Items[i]
		if cellID, ok := pod.Labels["cell-id"]; ok {
			podMap[cellID] = pod
		}
	}

	activeCells := int32(0)
	expectedCells := worldSpec.Spec.Topology.InitialCells
	var cellStatuses []fleetforgev1.CellStatus
	totalPlayers := int32(0) // This would be populated from actual metrics in a real implementation

	for _, deployment := range deploymentList.Items {
		cellID := deployment.Name
		cellStatus := fleetforgev1.CellStatus{
			ID:         cellID,
			PodName:    "",
			Health:     "Unknown",
			Boundaries: r.getCellBoundaries(cellID, worldSpec), // Helper to get boundaries from deployment
		}

		// Check if there's a corresponding pod
		if pod, exists := podMap[cellID]; exists {
			cellStatus.PodName = pod.Name
			cellStatus.Health = r.getPodHealthStatus(pod)

			// Update last heartbeat from pod condition
			for _, condition := range pod.Status.Conditions {
				if condition.Type == corev1.PodReady {
					cellStatus.LastHeartbeat = &condition.LastTransitionTime
					break
				}
			}
		}

		// Determine if cell is active based on deployment and pod status
		if deployment.Status.ReadyReplicas > 0 && cellStatus.Health == "Healthy" {
			activeCells++
		} else if cellStatus.Health == "Unknown" && deployment.Status.ReadyReplicas > 0 {
			// Deployment is ready but pod status unknown - consider it active but with caution
			activeCells++
			cellStatus.Health = "Pending"
		} else if deployment.Status.ReadyReplicas == 0 {
			cellStatus.Health = "Pending"
		}

		cellStatuses = append(cellStatuses, cellStatus)
	}

	// Update basic status fields
	worldSpec.Status.ActiveCells = activeCells
	worldSpec.Status.TotalPlayers = totalPlayers // Would be updated from metrics
	worldSpec.Status.Cells = cellStatuses
	worldSpec.Status.LastUpdateTime = &metav1.Time{Time: time.Now()}

	// Determine if world is ready (all expected cells are active and healthy)
	isReady := activeCells >= expectedCells && expectedCells > 0
	wasReady := r.isWorldReady(worldSpec)

	// Update phase based on readiness and cell health
	if isReady {
		// Check if all cells are actually healthy, not just ready
		allHealthy := true
		for _, cell := range cellStatuses {
			if cell.Health != "Healthy" {
				allHealthy = false
				break
			}
		}

		if allHealthy {
			worldSpec.Status.Phase = "Running"
			worldSpec.Status.Message = fmt.Sprintf("World running with %d/%d healthy cells", activeCells, expectedCells)
		} else {
			// Some cells are pending/starting but ready - still consider running for backwards compatibility
			worldSpec.Status.Phase = "Running"
			worldSpec.Status.Message = fmt.Sprintf("World running with %d/%d cells ready", activeCells, expectedCells)
		}
	} else {
		// Determine if we're still creating or if there's an issue
		if len(deploymentList.Items) < int(expectedCells) {
			worldSpec.Status.Phase = "Creating"
			worldSpec.Status.Message = fmt.Sprintf("Creating cell deployments (%d/%d)", len(deploymentList.Items), expectedCells)
		} else {
			worldSpec.Status.Phase = "Initializing"
			worldSpec.Status.Message = fmt.Sprintf("Waiting for cells to become ready (%d/%d)", activeCells, expectedCells)
		}
	}

	// Update Ready condition
	readyCondition := metav1.Condition{
		Type:               "Ready",
		LastTransitionTime: metav1.Now(),
		ObservedGeneration: worldSpec.Generation,
	}

	if isReady {
		readyCondition.Status = metav1.ConditionTrue
		readyCondition.Reason = "AllCellsReady"
		readyCondition.Message = fmt.Sprintf("All %d expected cells are ready and running", expectedCells)
	} else {
		readyCondition.Status = metav1.ConditionFalse
		readyCondition.Reason = "CellsNotReady"
		readyCondition.Message = fmt.Sprintf("Waiting for cells to become ready (%d/%d)", activeCells, expectedCells)
	}

	// Update the condition in the status
	meta.SetStatusCondition(&worldSpec.Status.Conditions, readyCondition)

	// Fire WorldInitialized event when transitioning to ready for the first time
	if isReady && !wasReady {
		r.Recorder.Event(worldSpec, corev1.EventTypeNormal, "WorldInitialized",
			fmt.Sprintf("World %s initialized with %d cells", worldSpec.Name, activeCells))
		log.Info("World initialized", "world", worldSpec.Name, "activeCells", activeCells)
	}

	// Fire additional lifecycle events
	if !isReady && wasReady {
		r.Recorder.Event(worldSpec, corev1.EventTypeWarning, "WorldDegraded",
			fmt.Sprintf("World %s degraded - %d/%d cells ready", worldSpec.Name, activeCells, expectedCells))
		log.Info("World degraded", "world", worldSpec.Name, "activeCells", activeCells, "expectedCells", expectedCells)
	}

	return r.updateStatus(ctx, worldSpec, log)
}

// isWorldReady checks if the world was previously in Ready condition
func (r *WorldSpecReconciler) isWorldReady(worldSpec *fleetforgev1.WorldSpec) bool {
	readyCondition := meta.FindStatusCondition(worldSpec.Status.Conditions, "Ready")
	return readyCondition != nil && readyCondition.Status == metav1.ConditionTrue
}

// updateStatus updates the status subresource
func (r *WorldSpecReconciler) updateStatus(ctx context.Context, worldSpec *fleetforgev1.WorldSpec, log logr.Logger) error {
	if err := r.Status().Update(ctx, worldSpec); err != nil {
		log.Error(err, "Failed to update WorldSpec status")
		return err
	}
	return nil
}

// SetupWithManager sets up the controller with the Manager.
func (r *WorldSpecReconciler) SetupWithManager(mgr ctrl.Manager) error {
	return ctrl.NewControllerManagedBy(mgr).
		For(&fleetforgev1.WorldSpec{}).
		Owns(&appsv1.Deployment{}).
		Owns(&corev1.Service{}).
		Complete(r)
}

// Helper functions

// validateCellPartitioning verifies that child cells properly partition the parent space
// without overlaps or gaps, and that the sum of areas equals the parent area
func validateCellPartitioning(parentBounds fleetforgev1.WorldBounds, childCells []fleetforgev1.WorldBounds, tolerance float64) error {
	if len(childCells) == 0 {
		return fmt.Errorf("no child cells provided for validation")
	}

	if !parentBounds.IsValidBounds() {
		return fmt.Errorf("parent bounds are invalid")
	}

	// Calculate parent area
	parentArea := parentBounds.CalculateArea()
	if parentArea == 0 {
		return fmt.Errorf("parent area is zero")
	}

	// Calculate sum of child areas and validate each child
	var childAreaSum float64
	for i, child := range childCells {
		if !child.IsValidBounds() {
			return fmt.Errorf("child cell %d has invalid bounds", i)
		}

		childArea := child.CalculateArea()
		if childArea == 0 {
			return fmt.Errorf("child cell %d has zero area", i)
		}

		childAreaSum += childArea

		// Validate child is within parent bounds
		if err := validateChildWithinParent(parentBounds, child); err != nil {
			return fmt.Errorf("child cell %d not within parent bounds: %w", i, err)
		}
	}

	// Check if areas match within tolerance
	areaDifference := childAreaSum - parentArea
	if areaDifference < 0 {
		areaDifference = -areaDifference
	}

	if areaDifference > tolerance {
		return fmt.Errorf("area mismatch: child areas sum to %f, parent area is %f, difference %f exceeds tolerance %f",
			childAreaSum, parentArea, areaDifference, tolerance)
	}

	// Validate no overlaps between child cells
	if err := validateNoOverlaps(childCells); err != nil {
		return fmt.Errorf("overlap detected between child cells: %w", err)
	}

	return nil
}

// validateChildWithinParent checks if a child bounds is completely within parent bounds
func validateChildWithinParent(parent, child fleetforgev1.WorldBounds) error {
	// Check X dimension
	if child.XMin < parent.XMin || child.XMax > parent.XMax {
		return fmt.Errorf("child X bounds [%f, %f] not within parent X bounds [%f, %f]",
			child.XMin, child.XMax, parent.XMin, parent.XMax)
	}

	// Check Y dimension if both have it
	if parent.YMin != nil && parent.YMax != nil && child.YMin != nil && child.YMax != nil {
		if *child.YMin < *parent.YMin || *child.YMax > *parent.YMax {
			return fmt.Errorf("child Y bounds [%f, %f] not within parent Y bounds [%f, %f]",
				*child.YMin, *child.YMax, *parent.YMin, *parent.YMax)
		}
	}

	// Check Z dimension if both have it
	if parent.ZMin != nil && parent.ZMax != nil && child.ZMin != nil && child.ZMax != nil {
		if *child.ZMin < *parent.ZMin || *child.ZMax > *parent.ZMax {
			return fmt.Errorf("child Z bounds [%f, %f] not within parent Z bounds [%f, %f]",
				*child.ZMin, *child.ZMax, *parent.ZMin, *parent.ZMax)
		}
	}

	return nil
}

// validateNoOverlaps checks that no two child cells overlap
func validateNoOverlaps(childCells []fleetforgev1.WorldBounds) error {
	for i := 0; i < len(childCells); i++ {
		for j := i + 1; j < len(childCells); j++ {
			if boundsOverlap(childCells[i], childCells[j]) {
				return fmt.Errorf("child cells %d and %d overlap", i, j)
			}
		}
	}
	return nil
}

// boundsOverlap checks if two WorldBounds overlap
func boundsOverlap(bounds1, bounds2 fleetforgev1.WorldBounds) bool {
	// Check X dimension - no overlap if one is completely before the other
	if bounds1.XMax <= bounds2.XMin || bounds2.XMax <= bounds1.XMin {
		return false
	}

	// Check Y dimension if both have it
	if bounds1.YMin != nil && bounds1.YMax != nil && bounds2.YMin != nil && bounds2.YMax != nil {
		if *bounds1.YMax <= *bounds2.YMin || *bounds2.YMax <= *bounds1.YMin {
			return false
		}
	}

	// Check Z dimension if both have it
	if bounds1.ZMin != nil && bounds1.ZMax != nil && bounds2.ZMin != nil && bounds2.ZMax != nil {
		if *bounds1.ZMax <= *bounds2.ZMin || *bounds2.ZMax <= *bounds1.ZMin {
			return false
		}
	}

	// If we get here, there is overlap in all checked dimensions
	return true
}

// CalculateCellBoundaries calculates cell boundaries based on topology (exported for testing)
func CalculateCellBoundaries(topology fleetforgev1.WorldTopology) []fleetforgev1.WorldBounds {
	return calculateCellBoundaries(topology)
}

func calculateCellBoundaries(topology fleetforgev1.WorldTopology) []fleetforgev1.WorldBounds {
	// Simple implementation: divide world into equal cells
	cells := make([]fleetforgev1.WorldBounds, topology.InitialCells)

	worldWidth := topology.WorldBoundaries.XMax - topology.WorldBoundaries.XMin
	cellWidth := worldWidth / float64(topology.InitialCells)

	for i := int32(0); i < topology.InitialCells; i++ {
		xMin := topology.WorldBoundaries.XMin + (float64(i) * cellWidth)
		xMax := xMin + cellWidth

		cells[i] = fleetforgev1.WorldBounds{
			XMin: xMin,
			XMax: xMax,
			YMin: topology.WorldBoundaries.YMin,
			YMax: topology.WorldBoundaries.YMax,
			ZMin: topology.WorldBoundaries.ZMin,
			ZMax: topology.WorldBoundaries.ZMax,
		}
	}

	return cells
}

func int32Ptr(i int32) *int32 {
	return &i
}

func getStringValue(ptr *string, defaultValue string) string {
	if ptr == nil {
		return defaultValue
	}
	return *ptr
}

// handleManualSplitOverride processes manual split override annotations
func (r *WorldSpecReconciler) handleManualSplitOverride(ctx context.Context, worldSpec *fleetforgev1.WorldSpec, cellIDSpec string, log logr.Logger) error {
	// Initialize cell manager if not already done
	if r.CellManager == nil {
		r.CellManager = cell.NewCellManager()
	}

	// Parse the annotation value - could be a specific cell ID or "all"
	cellIDs := r.parseCellIDsFromAnnotation(cellIDSpec, worldSpec)

	if len(cellIDs) == 0 {
		return fmt.Errorf("no valid cell IDs found in annotation value: %s", cellIDSpec)
	}

	// Extract user identity from object metadata
	userInfo := r.extractUserIdentity(worldSpec)

	var splitErrors []string
	successfulSplits := 0

	for _, cellID := range cellIDs {
		log.Info("Processing manual split override", "cellID", cellID, "userInfo", userInfo)

		// Use CellManager to perform the manual split
		childCells, err := r.CellManager.ManualSplitCell(cell.CellID(cellID), userInfo)
		if err != nil {
			splitErrors = append(splitErrors, fmt.Sprintf("cell %s: %v", cellID, err))
			log.Error(err, "Manual split failed", "cellID", cellID)
			continue
		}

		successfulSplits++
		log.Info("Manual split successful", "cellID", cellID, "childCells", len(childCells))

		// Record event for successful manual split
		r.Recorder.Event(worldSpec, corev1.EventTypeNormal, "ManualOverride",
			fmt.Sprintf("Cell %s manually split into %d children by user", cellID, len(childCells)))
	}

	// Remove the annotation after processing to prevent re-processing
	if err := r.removeAnnotation(ctx, worldSpec, log); err != nil {
		log.Error(err, "Failed to remove manual split annotation")
		return err
	}

	// Record summary event
	if successfulSplits > 0 {
		r.Recorder.Event(worldSpec, corev1.EventTypeNormal, "ManualOverride",
			fmt.Sprintf("Manual split override completed: %d successful, %d failed", successfulSplits, len(splitErrors)))
	}

	if len(splitErrors) > 0 {
		return fmt.Errorf("manual split failures: %s", strings.Join(splitErrors, "; "))
	}

	return nil
}

// parseCellIDsFromAnnotation parses the annotation value to extract cell IDs
func (r *WorldSpecReconciler) parseCellIDsFromAnnotation(value string, worldSpec *fleetforgev1.WorldSpec) []string {
	value = strings.TrimSpace(value)

	if value == "" {
		return nil
	}

	// Handle "all" keyword to split all active cells
	if strings.ToLower(value) == "all" {
		var cellIDs []string
		for i := int32(0); i < worldSpec.Spec.Topology.InitialCells; i++ {
			cellID := fmt.Sprintf("%s-cell-%d", worldSpec.Name, i)
			cellIDs = append(cellIDs, cellID)
		}
		return cellIDs
	}

	// Handle comma-separated cell IDs
	cellIDs := strings.Split(value, ",")
	var result []string
	for _, cellID := range cellIDs {
		cellID = strings.TrimSpace(cellID)
		if cellID != "" {
			result = append(result, cellID)
		}
	}

	return result
}

// extractUserIdentity extracts user identity information from the object metadata
func (r *WorldSpecReconciler) extractUserIdentity(worldSpec *fleetforgev1.WorldSpec) map[string]interface{} {
	userInfo := make(map[string]interface{})

	// Extract user information from annotations and managed fields
	if worldSpec.Annotations != nil {
		if user, exists := worldSpec.Annotations["kubectl.kubernetes.io/last-applied-by"]; exists {
			userInfo["applied_by"] = user
		}
	}

	// Extract user from managed fields (Kubernetes tracks who made changes)
	if len(worldSpec.ManagedFields) > 0 {
		latestField := worldSpec.ManagedFields[len(worldSpec.ManagedFields)-1]
		if latestField.Manager != "" {
			userInfo["manager"] = latestField.Manager
		}
		if latestField.Time != nil {
			userInfo["timestamp"] = latestField.Time.Time
		}
	}

	// Add world spec information for audit context
	userInfo["resource"] = fmt.Sprintf("WorldSpec/%s", worldSpec.Name)
	userInfo["namespace"] = worldSpec.Namespace
	userInfo["action"] = "manual_split_override"

	return userInfo
}

// removeAnnotation removes the force split annotation after processing
func (r *WorldSpecReconciler) removeAnnotation(ctx context.Context, worldSpec *fleetforgev1.WorldSpec, log logr.Logger) error {
	if worldSpec.Annotations == nil {
		return nil
	}

	// Create a deep copy and remove the annotation from the copy
	patch := worldSpec.DeepCopy()
	delete(patch.Annotations, ForceSplitAnnotation)

	// Use MergeFrom to patch only the annotation field
	if err := r.Patch(ctx, patch, client.MergeFrom(worldSpec)); err != nil {
		return fmt.Errorf("failed to remove annotation via patch: %w", err)
	}

	log.Info("Removed manual split annotation", "annotation", ForceSplitAnnotation)
	return nil
}

// parseResourceQuantity parses a resource quantity string, logs errors, and uses contextually appropriate defaults.
func (r *WorldSpecReconciler) parseResourceQuantity(s string, resourceType string) resource.Quantity {
	qty, err := resource.ParseQuantity(s)
	if err != nil {
		var defaultVal string
		switch resourceType {
		case "cpu":
			defaultVal = "100m"
		case "memory":
			defaultVal = "128Mi"
		default:
			defaultVal = "100m"
		}
		r.Log.Error(err, "Failed to parse resource quantity", "value", s, "resourceType", resourceType, "usingDefault", defaultVal)
		return resource.MustParse(defaultVal)
	}
	return qty
}

// requeueWithBackoff implements exponential backoff for retries
func (r *WorldSpecReconciler) requeueWithBackoff(err error) ctrl.Result {
	// Base requeue time of 30 seconds with jitter
	baseDelay := time.Second * 30
	jitter := time.Duration(randInt(1, 10)) * time.Second

	if errors.IsConflict(err) {
		// Conflict errors should be retried quickly
		return ctrl.Result{RequeueAfter: time.Second * 5}
	} else if errors.IsServerTimeout(err) || errors.IsServiceUnavailable(err) {
		// Server issues should use longer backoff
		return ctrl.Result{RequeueAfter: baseDelay + jitter}
	} else if errors.IsInvalid(err) || errors.IsBadRequest(err) {
		// Invalid requests should be retried less frequently
		return ctrl.Result{RequeueAfter: time.Minute * 2}
	}

	// Default backoff
	return ctrl.Result{RequeueAfter: baseDelay}
}

// getRequeueInterval returns appropriate requeue interval based on world phase
func (r *WorldSpecReconciler) getRequeueInterval(worldSpec *fleetforgev1.WorldSpec) time.Duration {
	switch worldSpec.Status.Phase {
	case "Initializing", "Creating":
		// Check more frequently during initialization
		return time.Second * 30
	case "Running":
		// Less frequent checks when stable
		return time.Minute * 2
	case "Scaling":
		// More frequent during scaling operations
		return time.Second * 15
	case "Error":
		// Longer interval for error states to avoid thrashing
		return time.Minute * 5
	default:
		return time.Minute * 1
	}
}

// handleReconcileError handles errors during reconciliation with proper status and event updates
func (r *WorldSpecReconciler) handleReconcileError(ctx context.Context, worldSpec *fleetforgev1.WorldSpec, err error, log logr.Logger) {
	// Categorize error type for better status reporting
	errorCategory := r.categorizeError(err)

	// Update status based on error type
	worldSpec.Status.Phase = "Error"
	worldSpec.Status.Message = fmt.Sprintf("%s: %s", errorCategory, err.Error())

	// Emit appropriate events based on error type
	eventType := corev1.EventTypeWarning
	eventReason := "ReconciliationError"

	if errors.IsNotFound(err) {
		eventReason = "ResourceNotFound"
	} else if errors.IsConflict(err) {
		eventReason = "ResourceConflict"
		eventType = corev1.EventTypeNormal // Conflicts are normal during concurrent updates
	} else if errors.IsInvalid(err) {
		eventReason = "InvalidConfiguration"
	} else if errors.IsServerTimeout(err) {
		eventReason = "ServerTimeout"
	}

	r.Recorder.Event(worldSpec, eventType, eventReason, worldSpec.Status.Message)

	// Update status
	if statusErr := r.updateStatus(ctx, worldSpec, log); statusErr != nil {
		log.Error(statusErr, "Failed to update status after reconcile error")
	}

	log.Error(err, "Reconciliation failed", "category", errorCategory, "reason", eventReason)
}

// categorizeError categorizes errors for better reporting
func (r *WorldSpecReconciler) categorizeError(err error) string {
	if errors.IsNotFound(err) {
		return "Resource Not Found"
	} else if errors.IsAlreadyExists(err) {
		return "Resource Already Exists"
	} else if errors.IsConflict(err) {
		return "Resource Conflict"
	} else if errors.IsInvalid(err) {
		return "Invalid Configuration"
	} else if errors.IsForbidden(err) {
		return "Insufficient Permissions"
	} else if errors.IsServerTimeout(err) {
		return "Server Timeout"
	} else if errors.IsServiceUnavailable(err) {
		return "Service Unavailable"
	} else if errors.IsInternalError(err) {
		return "Internal Server Error"
	} else {
		return "Unknown Error"
	}
}

// randInt returns a random integer between min and max (inclusive)
func randInt(min, max int) int {
	return min + int(time.Now().UnixNano())%(max-min+1)
}

// getCellBoundaries extracts cell boundaries from cell ID and world spec
func (r *WorldSpecReconciler) getCellBoundaries(cellID string, worldSpec *fleetforgev1.WorldSpec) fleetforgev1.WorldBounds {
	// Extract cell index from cell ID (format: worldname-cell-N)
	cellIndex := -1
	_, err := fmt.Sscanf(cellID, worldSpec.Name+"-cell-%d", &cellIndex)
	if err != nil || cellIndex < 0 {
		// Return empty bounds if we can't parse the cell ID
		return fleetforgev1.WorldBounds{}
	}

	// Recalculate boundaries for this specific cell
	cells := calculateCellBoundaries(worldSpec.Spec.Topology)
	if cellIndex < len(cells) {
		return cells[cellIndex]
	}

	// Return empty bounds if index is out of range
	return fleetforgev1.WorldBounds{}
}

// getPodHealthStatus determines health status based on pod conditions
func (r *WorldSpecReconciler) getPodHealthStatus(pod *corev1.Pod) string {
	// Check if pod is running and ready
	if pod.Status.Phase == corev1.PodRunning {
		for _, condition := range pod.Status.Conditions {
			if condition.Type == corev1.PodReady {
				if condition.Status == corev1.ConditionTrue {
					return "Healthy"
				} else {
					return "NotReady"
				}
			}
		}
		return "Starting"
	} else if pod.Status.Phase == corev1.PodPending {
		// Check if it's stuck in pending due to scheduling issues
		for _, condition := range pod.Status.Conditions {
			if condition.Type == corev1.PodScheduled && condition.Status == corev1.ConditionFalse {
				return "SchedulingFailed"
			}
		}
		return "Pending"
	} else if pod.Status.Phase == corev1.PodFailed {
		return "Failed"
	} else if pod.Status.Phase == corev1.PodSucceeded {
		return "Completed"
	}

	return "Unknown"
}<|MERGE_RESOLUTION|>--- conflicted
+++ resolved
@@ -117,7 +117,6 @@
 		return r.requeueWithBackoff(err), err
 	}
 
-<<<<<<< HEAD
 	// Requeue for status updates and annotation monitoring
 	if _, hasAnnotation := worldSpec.Annotations[ForceSplitAnnotation]; hasAnnotation {
 		// Aggressive polling if manual split annotation is present
@@ -125,11 +124,6 @@
 	}
 	// Default (less aggressive) polling interval
 	return ctrl.Result{RequeueAfter: 1 * time.Minute}, nil
-=======
-	// Determine requeue interval based on world phase
-	requeueInterval := r.getRequeueInterval(worldSpec)
-	return ctrl.Result{RequeueAfter: requeueInterval}, nil
->>>>>>> c80256cb
 }
 
 // reconcileCells manages the lifecycle of cell pods
