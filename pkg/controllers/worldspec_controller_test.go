--- conflicted
+++ resolved
@@ -619,27 +619,17 @@
 	return false
 }
 
-<<<<<<< HEAD
 // TestManualSplitOverride tests the manual split override functionality
 func TestManualSplitOverride(t *testing.T) {
 	// Setup logging
 	logf.SetLogger(zap.New(zap.UseDevMode(true)))
 
 	// Import the cell package for testing
-=======
-// TestWorldSpecController_EnhancedRetryLogic tests the enhanced retry and error handling
-func TestWorldSpecController_EnhancedRetryLogic(t *testing.T) {
-	// Setup logging
-	logf.SetLogger(zap.New(zap.UseDevMode(true)))
-
-	// Create scheme
->>>>>>> c80256cb
 	scheme := runtime.NewScheme()
 	_ = fleetforgev1.AddToScheme(scheme)
 	_ = appsv1.AddToScheme(scheme)
 	_ = corev1.AddToScheme(scheme)
 
-<<<<<<< HEAD
 	t.Run("Manual split override with specific cell ID", func(t *testing.T) {
 		// Create test WorldSpec with manual split annotation
 		yMin := -1000.0
@@ -766,310 +756,6 @@
 			if cellIDs[i] != exp {
 				t.Errorf("Expected cell ID '%s', got '%s'", exp, cellIDs[i])
 			}
-=======
-	reconciler := &WorldSpecReconciler{
-		Log: ctrl.Log.WithName("test"),
-	}
-
-	t.Run("requeueWithBackoff handles different error types", func(t *testing.T) {
-		tests := []struct {
-			name          string
-			err           error
-			expectRequeue bool
-			minDelay      time.Duration
-		}{
-			{
-				name:          "Conflict error - quick retry",
-				err:           errors.NewConflict(schema.GroupResource{}, "test", fmt.Errorf("conflict")),
-				expectRequeue: true,
-				minDelay:      time.Second * 5,
-			},
-			{
-				name:          "Server timeout - longer backoff",
-				err:           errors.NewServerTimeout(schema.GroupResource{}, "test", 30),
-				expectRequeue: true,
-				minDelay:      time.Second * 30,
-			},
-			{
-				name:          "Invalid request - moderate backoff",
-				err:           errors.NewInvalid(schema.GroupKind{}, "test", nil),
-				expectRequeue: true,
-				minDelay:      time.Minute * 2,
-			},
-		}
-
-		for _, tt := range tests {
-			t.Run(tt.name, func(t *testing.T) {
-				result := reconciler.requeueWithBackoff(tt.err)
-
-				if result.RequeueAfter == 0 {
-					t.Error("Expected requeue but got none")
-				}
-
-				if result.RequeueAfter < tt.minDelay {
-					t.Errorf("Expected requeue delay >= %v, got %v", tt.minDelay, result.RequeueAfter)
-				}
-			})
-		}
-	})
-
-	t.Run("categorizeError returns correct categories", func(t *testing.T) {
-		tests := []struct {
-			name     string
-			err      error
-			expected string
-		}{
-			{
-				name:     "Not found error",
-				err:      errors.NewNotFound(schema.GroupResource{}, "test"),
-				expected: "Resource Not Found",
-			},
-			{
-				name:     "Conflict error",
-				err:      errors.NewConflict(schema.GroupResource{}, "test", fmt.Errorf("conflict")),
-				expected: "Resource Conflict",
-			},
-			{
-				name:     "Invalid error",
-				err:      errors.NewInvalid(schema.GroupKind{}, "test", nil),
-				expected: "Invalid Configuration",
-			},
-			{
-				name:     "Generic error",
-				err:      fmt.Errorf("generic error"),
-				expected: "Unknown Error",
-			},
-		}
-
-		for _, tt := range tests {
-			t.Run(tt.name, func(t *testing.T) {
-				result := reconciler.categorizeError(tt.err)
-				if result != tt.expected {
-					t.Errorf("Expected category '%s', got '%s'", tt.expected, result)
-				}
-			})
-		}
-	})
-
-	t.Run("getRequeueInterval varies by phase", func(t *testing.T) {
-		tests := []struct {
-			phase    string
-			expected time.Duration
-		}{
-			{"Initializing", time.Second * 30},
-			{"Creating", time.Second * 30},
-			{"Running", time.Minute * 2},
-			{"Scaling", time.Second * 15},
-			{"Error", time.Minute * 5},
-			{"Unknown", time.Minute * 1},
-		}
-
-		for _, tt := range tests {
-			t.Run(fmt.Sprintf("Phase_%s", tt.phase), func(t *testing.T) {
-				worldSpec := &fleetforgev1.WorldSpec{
-					Status: fleetforgev1.WorldSpecStatus{
-						Phase: tt.phase,
-					},
-				}
-
-				result := reconciler.getRequeueInterval(worldSpec)
-				if result != tt.expected {
-					t.Errorf("Expected requeue interval %v for phase %s, got %v", tt.expected, tt.phase, result)
-				}
-			})
-		}
-	})
-}
-
-// TestWorldSpecController_EnhancedStatusUpdates tests enhanced status update functionality
-func TestWorldSpecController_EnhancedStatusUpdates(t *testing.T) {
-	// Setup logging
-	logf.SetLogger(zap.New(zap.UseDevMode(true)))
-
-	// Create scheme
-	scheme := runtime.NewScheme()
-	_ = fleetforgev1.AddToScheme(scheme)
-	_ = appsv1.AddToScheme(scheme)
-	_ = corev1.AddToScheme(scheme)
-
-	yMin := -1000.0
-	yMax := 1000.0
-	worldSpec := &fleetforgev1.WorldSpec{
-		ObjectMeta: metav1.ObjectMeta{
-			Name:      "test-world",
-			Namespace: "default",
-		},
-		Spec: fleetforgev1.WorldSpecSpec{
-			Topology: fleetforgev1.WorldTopology{
-				InitialCells: 2,
-				WorldBoundaries: fleetforgev1.WorldBounds{
-					XMin: -1000.0,
-					XMax: 1000.0,
-					YMin: &yMin,
-					YMax: &yMax,
-				},
-			},
-			Capacity: fleetforgev1.CellCapacity{
-				MaxPlayersPerCell:  100,
-				CPULimitPerCell:    "1000m",
-				MemoryLimitPerCell: "2Gi",
-			},
-			Scaling: fleetforgev1.ScalingConfiguration{
-				ScaleUpThreshold:   0.8,
-				ScaleDownThreshold: 0.3,
-				PredictiveEnabled:  true,
-			},
-			Persistence: fleetforgev1.PersistenceConfiguration{
-				CheckpointInterval: "5m",
-				RetentionPeriod:    "7d",
-				Enabled:            true,
-			},
-			GameServerImage: "fleetforge-cell:latest",
-		},
-	}
-
-	t.Run("Status includes pod information when available", func(t *testing.T) {
-		// Create deployments and pods
-		deployment1 := &appsv1.Deployment{
-			ObjectMeta: metav1.ObjectMeta{
-				Name:      "test-world-cell-0",
-				Namespace: "default",
-				Labels: map[string]string{
-					"world": "test-world",
-					"app":   "fleetforge-cell",
-				},
-			},
-			Status: appsv1.DeploymentStatus{
-				ReadyReplicas: 1,
-			},
-		}
-
-		pod1 := &corev1.Pod{
-			ObjectMeta: metav1.ObjectMeta{
-				Name:      "test-world-cell-0-pod",
-				Namespace: "default",
-				Labels: map[string]string{
-					"world":   "test-world",
-					"app":     "fleetforge-cell",
-					"cell-id": "test-world-cell-0",
-				},
-			},
-			Status: corev1.PodStatus{
-				Phase: corev1.PodRunning,
-				Conditions: []corev1.PodCondition{
-					{
-						Type:               corev1.PodReady,
-						Status:             corev1.ConditionTrue,
-						LastTransitionTime: metav1.Now(),
-					},
-				},
-			},
-		}
-
-		// Create fake client with objects
-		testWorldSpec := worldSpec.DeepCopy()
-		fakeClient := fake.NewClientBuilder().
-			WithScheme(scheme).
-			WithObjects(testWorldSpec, deployment1, pod1).
-			WithStatusSubresource(testWorldSpec).
-			Build()
-
-		fakeRecorder := record.NewFakeRecorder(10)
-
-		reconciler := &WorldSpecReconciler{
-			Client:   fakeClient,
-			Scheme:   scheme,
-			Log:      ctrl.Log.WithName("test"),
-			Recorder: fakeRecorder,
-		}
-
-		ctx := context.Background()
-
-		// Update status
-		err := reconciler.updateWorldSpecStatus(ctx, testWorldSpec, reconciler.Log)
-		if err != nil {
-			t.Fatalf("updateWorldSpecStatus failed: %v", err)
-		}
-
-		// Check that pod information is included in cell status
-		if len(testWorldSpec.Status.Cells) == 0 {
-			t.Fatal("Expected cell status to be populated")
-		}
-
-		cellStatus := testWorldSpec.Status.Cells[0]
-		if cellStatus.PodName != "test-world-cell-0-pod" {
-			t.Errorf("Expected pod name 'test-world-cell-0-pod', got '%s'", cellStatus.PodName)
-		}
-
-		if cellStatus.Health != "Healthy" {
-			t.Errorf("Expected health 'Healthy', got '%s'", cellStatus.Health)
-		}
-
-		if cellStatus.LastHeartbeat == nil {
-			t.Error("Expected LastHeartbeat to be set")
-		}
-	})
-
-	t.Run("getPodHealthStatus correctly categorizes pod states", func(t *testing.T) {
-		reconciler := &WorldSpecReconciler{}
-
-		tests := []struct {
-			name     string
-			pod      *corev1.Pod
-			expected string
-		}{
-			{
-				name: "Running and ready pod",
-				pod: &corev1.Pod{
-					Status: corev1.PodStatus{
-						Phase: corev1.PodRunning,
-						Conditions: []corev1.PodCondition{
-							{Type: corev1.PodReady, Status: corev1.ConditionTrue},
-						},
-					},
-				},
-				expected: "Healthy",
-			},
-			{
-				name: "Running but not ready pod",
-				pod: &corev1.Pod{
-					Status: corev1.PodStatus{
-						Phase: corev1.PodRunning,
-						Conditions: []corev1.PodCondition{
-							{Type: corev1.PodReady, Status: corev1.ConditionFalse},
-						},
-					},
-				},
-				expected: "NotReady",
-			},
-			{
-				name: "Pending pod",
-				pod: &corev1.Pod{
-					Status: corev1.PodStatus{
-						Phase: corev1.PodPending,
-					},
-				},
-				expected: "Pending",
-			},
-			{
-				name: "Failed pod",
-				pod: &corev1.Pod{
-					Status: corev1.PodStatus{
-						Phase: corev1.PodFailed,
-					},
-				},
-				expected: "Failed",
-			},
-		}
-
-		for _, tt := range tests {
-			t.Run(tt.name, func(t *testing.T) {
-				result := reconciler.getPodHealthStatus(tt.pod)
-				if result != tt.expected {
-					t.Errorf("Expected health status '%s', got '%s'", tt.expected, result)
-				}
-			})
->>>>>>> c80256cb
 		}
 	})
 }