package cell

import (
	"context"
	"testing"
	"time"
)

var (
	yMinVal = float64(0)
	yMaxVal = float64(1000)
)

func TestNewCell(t *testing.T) {
	spec := CellSpec{
<<<<<<< HEAD
		ID: "test-cell-1",
		Boundaries: v1.WorldBounds{
			XMin: 0, XMax: 1000,
			YMin: &yMinVal, YMax: &yMaxVal,
		},
=======
		ID:         "test-cell-1",
		Boundaries: createTestBounds(),
>>>>>>> 3ba00e66
		Capacity: CellCapacity{
			MaxPlayers:  50,
			CPULimit:    "500m",
			MemoryLimit: "1Gi",
		},
	}

	cell, err := NewCell(spec)
	if err != nil {
		t.Fatalf("Failed to create cell: %v", err)
	}

	if cell.state.ID != spec.ID {
		t.Errorf("Expected cell ID %s, got %s", spec.ID, cell.state.ID)
	}

	if cell.state.Capacity.MaxPlayers != spec.Capacity.MaxPlayers {
		t.Errorf("Expected capacity %d, got %d", spec.Capacity.MaxPlayers, cell.state.Capacity.MaxPlayers)
	}

	if cell.state.Phase != "Initializing" {
		t.Errorf("Expected phase 'Initializing', got %s", cell.state.Phase)
	}
}

func TestNewCell_EmptyID(t *testing.T) {
	yMin := float64(0)
	yMax := float64(1000)
	spec := CellSpec{
<<<<<<< HEAD
		ID:         "",
		Boundaries: createTestBounds(),
=======
		ID: "",
		Boundaries: v1.WorldBounds{
			XMin: 0, XMax: 1000,
<<<<<<< HEAD
			YMin: &yMinVal, YMax: &yMaxVal,
=======
			YMin: &yMin, YMax: &yMax,
>>>>>>> 3ba00e66
		},
>>>>>>> origin/main
	}

	_, err := NewCell(spec)
	if err == nil {
		t.Error("Expected error for empty cell ID")
	}
}

func TestCell_StartStop(t *testing.T) {
	yMin := float64(0)
	yMax := float64(1000)
	spec := CellSpec{
<<<<<<< HEAD
		ID:         "test-cell-2",
		Boundaries: createTestBounds(),
		Capacity:   CellCapacity{MaxPlayers: 10},
=======
		ID: "test-cell-2",
		Boundaries: v1.WorldBounds{
			XMin: 0, XMax: 1000,
<<<<<<< HEAD
			YMin: &yMinVal, YMax: &yMaxVal,
=======
			YMin: &yMin, YMax: &yMax,
>>>>>>> 3ba00e66
		},
		Capacity: CellCapacity{MaxPlayers: 10},
>>>>>>> origin/main
	}

	cell, err := NewCell(spec)
	if err != nil {
		t.Fatalf("Failed to create cell: %v", err)
	}

	ctx := context.Background()
	err = cell.Start(ctx)
	if err != nil {
		t.Fatalf("Failed to start cell: %v", err)
	}

	// Wait for cell to become ready
	time.Sleep(time.Millisecond * 150)

	state := cell.GetState()
	if state.Phase != "Running" {
		t.Errorf("Expected phase 'Running', got %s", state.Phase)
	}

	if !state.Ready {
		t.Error("Expected cell to be ready")
	}

	err = cell.Stop()
	if err != nil {
		t.Fatalf("Failed to stop cell: %v", err)
	}

	state = cell.GetState()
	if state.Phase != "Stopped" {
		t.Errorf("Expected phase 'Stopped', got %s", state.Phase)
	}
}

func TestCell_AddPlayer(t *testing.T) {
	yMin := float64(0)
	yMax := float64(1000)
	spec := CellSpec{
<<<<<<< HEAD
		ID:         "test-cell-3",
		Boundaries: createTestBounds(),
		Capacity:   CellCapacity{MaxPlayers: 10},
=======
		ID: "test-cell-3",
		Boundaries: v1.WorldBounds{
			XMin: 0, XMax: 1000,
<<<<<<< HEAD
			YMin: &yMinVal, YMax: &yMaxVal,
=======
			YMin: &yMin, YMax: &yMax,
>>>>>>> 3ba00e66
		},
		Capacity: CellCapacity{MaxPlayers: 10},
>>>>>>> origin/main
	}

	cell, err := NewCell(spec)
	if err != nil {
		t.Fatalf("Failed to create cell: %v", err)
	}

	ctx := context.Background()
	err = cell.Start(ctx)
	if err != nil {
		t.Fatalf("Failed to start cell: %v", err)
	}

	// Wait for cell to become ready
	time.Sleep(time.Millisecond * 150)

	player := &PlayerState{
		ID:        "player-1",
		Position:  WorldPosition{X: 500, Y: 500},
		Connected: true,
	}

	err = cell.AddPlayer(player)
	if err != nil {
		t.Fatalf("Failed to add player: %v", err)
	}

	state := cell.GetState()
	if state.PlayerCount != 1 {
		t.Errorf("Expected player count 1, got %d", state.PlayerCount)
	}

	if _, exists := state.Players[player.ID]; !exists {
		t.Error("Player not found in cell state")
	}

	cell.Stop()
}

func TestCell_AddPlayer_OutOfBounds(t *testing.T) {
	yMin := float64(0)
	yMax := float64(1000)
	spec := CellSpec{
<<<<<<< HEAD
		ID:         "test-cell-4",
		Boundaries: createTestBounds(),
		Capacity:   CellCapacity{MaxPlayers: 10},
=======
		ID: "test-cell-4",
		Boundaries: v1.WorldBounds{
			XMin: 0, XMax: 1000,
<<<<<<< HEAD
			YMin: &yMinVal, YMax: &yMaxVal,
=======
			YMin: &yMin, YMax: &yMax,
>>>>>>> 3ba00e66
		},
		Capacity: CellCapacity{MaxPlayers: 10},
>>>>>>> origin/main
	}

	cell, err := NewCell(spec)
	if err != nil {
		t.Fatalf("Failed to create cell: %v", err)
	}

	ctx := context.Background()
	err = cell.Start(ctx)
	if err != nil {
		t.Fatalf("Failed to start cell: %v", err)
	}

	// Wait for cell to become ready
	time.Sleep(time.Millisecond * 150)

	player := &PlayerState{
		ID:        "player-1",
		Position:  WorldPosition{X: 1500, Y: 500}, // Outside boundaries
		Connected: true,
	}

	err = cell.AddPlayer(player)
	if err == nil {
		t.Error("Expected error for player outside boundaries")
	}

	cell.Stop()
}

func TestCell_AddPlayer_AtCapacity(t *testing.T) {
	yMin := float64(0)
	yMax := float64(1000)
	spec := CellSpec{
<<<<<<< HEAD
		ID:         "test-cell-5",
		Boundaries: createTestBounds(),
		Capacity:   CellCapacity{MaxPlayers: 1},
=======
		ID: "test-cell-5",
		Boundaries: v1.WorldBounds{
			XMin: 0, XMax: 1000,
<<<<<<< HEAD
			YMin: &yMinVal, YMax: &yMaxVal,
=======
			YMin: &yMin, YMax: &yMax,
>>>>>>> 3ba00e66
		},
		Capacity: CellCapacity{MaxPlayers: 1},
>>>>>>> origin/main
	}

	cell, err := NewCell(spec)
	if err != nil {
		t.Fatalf("Failed to create cell: %v", err)
	}

	ctx := context.Background()
	err = cell.Start(ctx)
	if err != nil {
		t.Fatalf("Failed to start cell: %v", err)
	}

	// Wait for cell to become ready
	time.Sleep(time.Millisecond * 150)

	// Add first player
	player1 := &PlayerState{
		ID:        "player-1",
		Position:  WorldPosition{X: 500, Y: 500},
		Connected: true,
	}

	err = cell.AddPlayer(player1)
	if err != nil {
		t.Fatalf("Failed to add first player: %v", err)
	}

	// Try to add second player (should fail)
	player2 := &PlayerState{
		ID:        "player-2",
		Position:  WorldPosition{X: 600, Y: 600},
		Connected: true,
	}

	err = cell.AddPlayer(player2)
	if err == nil {
		t.Error("Expected error when adding player beyond capacity")
	}

	cell.Stop()
}

func TestCell_RemovePlayer(t *testing.T) {
	yMin := float64(0)
	yMax := float64(1000)
	spec := CellSpec{
<<<<<<< HEAD
		ID:         "test-cell-6",
		Boundaries: createTestBounds(),
		Capacity:   CellCapacity{MaxPlayers: 10},
=======
		ID: "test-cell-6",
		Boundaries: v1.WorldBounds{
			XMin: 0, XMax: 1000,
<<<<<<< HEAD
			YMin: &yMinVal, YMax: &yMaxVal,
=======
			YMin: &yMin, YMax: &yMax,
>>>>>>> 3ba00e66
		},
		Capacity: CellCapacity{MaxPlayers: 10},
>>>>>>> origin/main
	}

	cell, err := NewCell(spec)
	if err != nil {
		t.Fatalf("Failed to create cell: %v", err)
	}

	ctx := context.Background()
	err = cell.Start(ctx)
	if err != nil {
		t.Fatalf("Failed to start cell: %v", err)
	}

	// Wait for cell to become ready
	time.Sleep(time.Millisecond * 150)

	player := &PlayerState{
		ID:        "player-1",
		Position:  WorldPosition{X: 500, Y: 500},
		Connected: true,
	}

	err = cell.AddPlayer(player)
	if err != nil {
		t.Fatalf("Failed to add player: %v", err)
	}

	err = cell.RemovePlayer(player.ID)
	if err != nil {
		t.Fatalf("Failed to remove player: %v", err)
	}

	state := cell.GetState()
	if state.PlayerCount != 0 {
		t.Errorf("Expected player count 0, got %d", state.PlayerCount)
	}

	if _, exists := state.Players[player.ID]; exists {
		t.Error("Player still exists in cell state after removal")
	}

	cell.Stop()
}

func TestCell_UpdatePlayerPosition(t *testing.T) {
	yMin := float64(0)
	yMax := float64(1000)
	spec := CellSpec{
<<<<<<< HEAD
		ID:         "test-cell-7",
		Boundaries: createTestBounds(),
		Capacity:   CellCapacity{MaxPlayers: 10},
=======
		ID: "test-cell-7",
		Boundaries: v1.WorldBounds{
			XMin: 0, XMax: 1000,
<<<<<<< HEAD
			YMin: &yMinVal, YMax: &yMaxVal,
=======
			YMin: &yMin, YMax: &yMax,
>>>>>>> 3ba00e66
		},
		Capacity: CellCapacity{MaxPlayers: 10},
>>>>>>> origin/main
	}

	cell, err := NewCell(spec)
	if err != nil {
		t.Fatalf("Failed to create cell: %v", err)
	}

	ctx := context.Background()
	err = cell.Start(ctx)
	if err != nil {
		t.Fatalf("Failed to start cell: %v", err)
	}

	// Wait for cell to become ready
	time.Sleep(time.Millisecond * 150)

	player := &PlayerState{
		ID:        "player-1",
		Position:  WorldPosition{X: 500, Y: 500},
		Connected: true,
	}

	err = cell.AddPlayer(player)
	if err != nil {
		t.Fatalf("Failed to add player: %v", err)
	}

	newPosition := WorldPosition{X: 600, Y: 600}
	err = cell.UpdatePlayerPosition(player.ID, newPosition)
	if err != nil {
		t.Fatalf("Failed to update player position: %v", err)
	}

	state := cell.GetState()
	updatedPlayer := state.Players[player.ID]
	if updatedPlayer.Position.X != newPosition.X || updatedPlayer.Position.Y != newPosition.Y {
		t.Errorf("Expected position %v, got %v", newPosition, updatedPlayer.Position)
	}

	cell.Stop()
}

func TestCell_GetPlayersInArea(t *testing.T) {
	yMin := float64(0)
	yMax := float64(1000)
	spec := CellSpec{
<<<<<<< HEAD
		ID:         "test-cell-8",
		Boundaries: createTestBounds(),
		Capacity:   CellCapacity{MaxPlayers: 10},
=======
		ID: "test-cell-8",
		Boundaries: v1.WorldBounds{
			XMin: 0, XMax: 1000,
<<<<<<< HEAD
			YMin: &yMinVal, YMax: &yMaxVal,
=======
			YMin: &yMin, YMax: &yMax,
>>>>>>> 3ba00e66
		},
		Capacity: CellCapacity{MaxPlayers: 10},
>>>>>>> origin/main
	}

	cell, err := NewCell(spec)
	if err != nil {
		t.Fatalf("Failed to create cell: %v", err)
	}

	ctx := context.Background()
	err = cell.Start(ctx)
	if err != nil {
		t.Fatalf("Failed to start cell: %v", err)
	}

	// Wait for cell to become ready
	time.Sleep(time.Millisecond * 150)

	// Add players at different positions
	players := []*PlayerState{
		{ID: "player-1", Position: WorldPosition{X: 100, Y: 100}, Connected: true},
		{ID: "player-2", Position: WorldPosition{X: 150, Y: 150}, Connected: true},
		{ID: "player-3", Position: WorldPosition{X: 500, Y: 500}, Connected: true},
	}

	for _, player := range players {
		err = cell.AddPlayer(player)
		if err != nil {
			t.Fatalf("Failed to add player %s: %v", player.ID, err)
		}
	}

	// Get players in area around (100, 100) with radius 100
	center := WorldPosition{X: 100, Y: 100}
	playersInArea := cell.GetPlayersInArea(center, 100)

	// Should include player-1 and player-2, but not player-3
	if len(playersInArea) != 2 {
		t.Errorf("Expected 2 players in area, got %d", len(playersInArea))
	}

	cell.Stop()
}

func TestCell_Health(t *testing.T) {
	yMin := float64(0)
	yMax := float64(1000)
	spec := CellSpec{
<<<<<<< HEAD
		ID:         "test-cell-9",
		Boundaries: createTestBounds(),
		Capacity:   CellCapacity{MaxPlayers: 10},
=======
		ID: "test-cell-9",
		Boundaries: v1.WorldBounds{
			XMin: 0, XMax: 1000,
<<<<<<< HEAD
			YMin: &yMinVal, YMax: &yMaxVal,
=======
			YMin: &yMin, YMax: &yMax,
>>>>>>> 3ba00e66
		},
		Capacity: CellCapacity{MaxPlayers: 10},
>>>>>>> origin/main
	}

	cell, err := NewCell(spec)
	if err != nil {
		t.Fatalf("Failed to create cell: %v", err)
	}

	ctx := context.Background()
	err = cell.Start(ctx)
	if err != nil {
		t.Fatalf("Failed to start cell: %v", err)
	}

	// Wait for cell to become ready
	time.Sleep(time.Millisecond * 150)

	health := cell.GetHealth()
	if !health.Healthy {
		t.Error("Expected cell to be healthy")
	}

	if health.PlayerCount != 0 {
		t.Errorf("Expected player count 0, got %d", health.PlayerCount)
	}

	if health.Uptime <= 0 {
		t.Error("Expected positive uptime")
	}

	cell.Stop()
}

func TestCell_Metrics(t *testing.T) {
	yMin := float64(0)
	yMax := float64(1000)
	spec := CellSpec{
<<<<<<< HEAD
		ID:         "test-cell-10",
		Boundaries: createTestBounds(),
		Capacity:   CellCapacity{MaxPlayers: 10},
=======
		ID: "test-cell-10",
		Boundaries: v1.WorldBounds{
			XMin: 0, XMax: 1000,
<<<<<<< HEAD
			YMin: &yMinVal, YMax: &yMaxVal,
=======
			YMin: &yMin, YMax: &yMax,
>>>>>>> 3ba00e66
		},
		Capacity: CellCapacity{MaxPlayers: 10},
>>>>>>> origin/main
	}

	cell, err := NewCell(spec)
	if err != nil {
		t.Fatalf("Failed to create cell: %v", err)
	}

	ctx := context.Background()
	err = cell.Start(ctx)
	if err != nil {
		t.Fatalf("Failed to start cell: %v", err)
	}

	// Wait for cell to become ready
	time.Sleep(time.Millisecond * 150)

	metrics := cell.GetMetrics()

	expectedMetrics := []string{
		"player_count", "max_players", "cpu_usage", "memory_usage",
		"tick_rate", "tick_duration_ms", "messages_per_second",
		"bytes_per_second", "state_size_bytes", "uptime_seconds",
	}

	for _, metric := range expectedMetrics {
		if _, exists := metrics[metric]; !exists {
			t.Errorf("Expected metric %s not found", metric)
		}
	}

	cell.Stop()
}

func TestCell_CheckpointRestore(t *testing.T) {
	yMin := float64(0)
	yMax := float64(1000)
	spec := CellSpec{
<<<<<<< HEAD
		ID:         "test-cell-11",
		Boundaries: createTestBounds(),
		Capacity:   CellCapacity{MaxPlayers: 10},
=======
		ID: "test-cell-11",
		Boundaries: v1.WorldBounds{
			XMin: 0, XMax: 1000,
<<<<<<< HEAD
			YMin: &yMinVal, YMax: &yMaxVal,
=======
			YMin: &yMin, YMax: &yMax,
>>>>>>> 3ba00e66
		},
		Capacity: CellCapacity{MaxPlayers: 10},
>>>>>>> origin/main
	}

	cell, err := NewCell(spec)
	if err != nil {
		t.Fatalf("Failed to create cell: %v", err)
	}

	ctx := context.Background()
	err = cell.Start(ctx)
	if err != nil {
		t.Fatalf("Failed to start cell: %v", err)
	}

	// Wait for cell to become ready
	time.Sleep(time.Millisecond * 150)

	// Add a player
	player := &PlayerState{
		ID:        "player-1",
		Position:  WorldPosition{X: 500, Y: 500},
		Connected: true,
	}

	err = cell.AddPlayer(player)
	if err != nil {
		t.Fatalf("Failed to add player: %v", err)
	}

	// Create checkpoint
	checkpoint, err := cell.Checkpoint()
	if err != nil {
		t.Fatalf("Failed to create checkpoint: %v", err)
	}

	// Remove player
	err = cell.RemovePlayer(player.ID)
	if err != nil {
		t.Fatalf("Failed to remove player: %v", err)
	}

	// Verify player is gone
	state := cell.GetState()
	if state.PlayerCount != 0 {
		t.Errorf("Expected player count 0 after removal, got %d", state.PlayerCount)
	}

	// Restore from checkpoint
	err = cell.Restore(checkpoint)
	if err != nil {
		t.Fatalf("Failed to restore from checkpoint: %v", err)
	}

	// Verify player is back
	state = cell.GetState()
	if state.PlayerCount != 1 {
		t.Errorf("Expected player count 1 after restore, got %d", state.PlayerCount)
	}

	if _, exists := state.Players[player.ID]; !exists {
		t.Error("Player not found after restore")
	}

	cell.Stop()
}<|MERGE_RESOLUTION|>--- conflicted
+++ resolved
@@ -6,23 +6,10 @@
 	"time"
 )
 
-var (
-	yMinVal = float64(0)
-	yMaxVal = float64(1000)
-)
-
 func TestNewCell(t *testing.T) {
 	spec := CellSpec{
-<<<<<<< HEAD
-		ID: "test-cell-1",
-		Boundaries: v1.WorldBounds{
-			XMin: 0, XMax: 1000,
-			YMin: &yMinVal, YMax: &yMaxVal,
-		},
-=======
 		ID:         "test-cell-1",
 		Boundaries: createTestBounds(),
->>>>>>> 3ba00e66
 		Capacity: CellCapacity{
 			MaxPlayers:  50,
 			CPULimit:    "500m",
@@ -38,34 +25,12 @@
 	if cell.state.ID != spec.ID {
 		t.Errorf("Expected cell ID %s, got %s", spec.ID, cell.state.ID)
 	}
-
-	if cell.state.Capacity.MaxPlayers != spec.Capacity.MaxPlayers {
-		t.Errorf("Expected capacity %d, got %d", spec.Capacity.MaxPlayers, cell.state.Capacity.MaxPlayers)
-	}
-
-	if cell.state.Phase != "Initializing" {
-		t.Errorf("Expected phase 'Initializing', got %s", cell.state.Phase)
-	}
 }
 
-func TestNewCell_EmptyID(t *testing.T) {
-	yMin := float64(0)
-	yMax := float64(1000)
+func TestNewCell_InvalidSpec(t *testing.T) {
 	spec := CellSpec{
-<<<<<<< HEAD
 		ID:         "",
 		Boundaries: createTestBounds(),
-=======
-		ID: "",
-		Boundaries: v1.WorldBounds{
-			XMin: 0, XMax: 1000,
-<<<<<<< HEAD
-			YMin: &yMinVal, YMax: &yMaxVal,
-=======
-			YMin: &yMin, YMax: &yMax,
->>>>>>> 3ba00e66
-		},
->>>>>>> origin/main
 	}
 
 	_, err := NewCell(spec)
@@ -75,25 +40,14 @@
 }
 
 func TestCell_StartStop(t *testing.T) {
-	yMin := float64(0)
-	yMax := float64(1000)
 	spec := CellSpec{
-<<<<<<< HEAD
 		ID:         "test-cell-2",
 		Boundaries: createTestBounds(),
-		Capacity:   CellCapacity{MaxPlayers: 10},
-=======
-		ID: "test-cell-2",
-		Boundaries: v1.WorldBounds{
-			XMin: 0, XMax: 1000,
-<<<<<<< HEAD
-			YMin: &yMinVal, YMax: &yMaxVal,
-=======
-			YMin: &yMin, YMax: &yMax,
->>>>>>> 3ba00e66
+		Capacity: CellCapacity{
+			MaxPlayers:  25,
+			CPULimit:    "250m",
+			MemoryLimit: "512Mi",
 		},
-		Capacity: CellCapacity{MaxPlayers: 10},
->>>>>>> origin/main
 	}
 
 	cell, err := NewCell(spec)
@@ -102,54 +56,62 @@
 	}
 
 	ctx := context.Background()
-	err = cell.Start(ctx)
-	if err != nil {
+	if err := cell.Start(ctx); err != nil {
 		t.Fatalf("Failed to start cell: %v", err)
 	}
 
-	// Wait for cell to become ready
-	time.Sleep(time.Millisecond * 150)
+	// Allow some time for the cell to start
+	time.Sleep(time.Millisecond * 200)
 
 	state := cell.GetState()
 	if state.Phase != "Running" {
-		t.Errorf("Expected phase 'Running', got %s", state.Phase)
+		t.Errorf("Expected cell phase Running, got %s", state.Phase)
 	}
 
 	if !state.Ready {
 		t.Error("Expected cell to be ready")
 	}
 
-	err = cell.Stop()
-	if err != nil {
+	if err := cell.Stop(); err != nil {
 		t.Fatalf("Failed to stop cell: %v", err)
-	}
-
-	state = cell.GetState()
-	if state.Phase != "Stopped" {
-		t.Errorf("Expected phase 'Stopped', got %s", state.Phase)
 	}
 }
 
-func TestCell_AddPlayer(t *testing.T) {
-	yMin := float64(0)
-	yMax := float64(1000)
+func TestCell_GetHealth(t *testing.T) {
 	spec := CellSpec{
-<<<<<<< HEAD
 		ID:         "test-cell-3",
 		Boundaries: createTestBounds(),
-		Capacity:   CellCapacity{MaxPlayers: 10},
-=======
-		ID: "test-cell-3",
-		Boundaries: v1.WorldBounds{
-			XMin: 0, XMax: 1000,
-<<<<<<< HEAD
-			YMin: &yMinVal, YMax: &yMaxVal,
-=======
-			YMin: &yMin, YMax: &yMax,
->>>>>>> 3ba00e66
+		Capacity: CellCapacity{
+			MaxPlayers:  100,
+			CPULimit:    "1000m",
+			MemoryLimit: "2Gi",
 		},
-		Capacity: CellCapacity{MaxPlayers: 10},
->>>>>>> origin/main
+	}
+
+	cell, err := NewCell(spec)
+	if err != nil {
+		t.Fatalf("Failed to create cell: %v", err)
+	}
+
+	health := cell.GetHealth()
+	if health == nil {
+		t.Fatal("Expected health status, got nil")
+	}
+
+	if health.PlayerCount != 0 {
+		t.Errorf("Expected player count 0, got %d", health.PlayerCount)
+	}
+}
+
+func TestCell_AddRemovePlayer(t *testing.T) {
+	spec := CellSpec{
+		ID:         "test-cell-4",
+		Boundaries: createTestBounds(),
+		Capacity: CellCapacity{
+			MaxPlayers:  10,
+			CPULimit:    "100m",
+			MemoryLimit: "256Mi",
+		},
 	}
 
 	cell, err := NewCell(spec)
@@ -158,22 +120,26 @@
 	}
 
 	ctx := context.Background()
-	err = cell.Start(ctx)
-	if err != nil {
+	if err := cell.Start(ctx); err != nil {
 		t.Fatalf("Failed to start cell: %v", err)
 	}
+	defer cell.Stop()
 
-	// Wait for cell to become ready
-	time.Sleep(time.Millisecond * 150)
+	// Allow some time for the cell to start
+	time.Sleep(time.Millisecond * 200)
 
 	player := &PlayerState{
-		ID:        "player-1",
-		Position:  WorldPosition{X: 500, Y: 500},
+		ID: "player-1",
+		Position: WorldPosition{
+			X: 100,
+			Y: 100,
+		},
 		Connected: true,
+		LastSeen:  time.Now(),
 	}
 
-	err = cell.AddPlayer(player)
-	if err != nil {
+	// Add player
+	if err := cell.AddPlayer(player); err != nil {
 		t.Fatalf("Failed to add player: %v", err)
 	}
 
@@ -182,33 +148,26 @@
 		t.Errorf("Expected player count 1, got %d", state.PlayerCount)
 	}
 
-	if _, exists := state.Players[player.ID]; !exists {
-		t.Error("Player not found in cell state")
+	// Remove player
+	if err := cell.RemovePlayer(player.ID); err != nil {
+		t.Fatalf("Failed to remove player: %v", err)
 	}
 
-	cell.Stop()
+	state = cell.GetState()
+	if state.PlayerCount != 0 {
+		t.Errorf("Expected player count 0, got %d", state.PlayerCount)
+	}
 }
 
-func TestCell_AddPlayer_OutOfBounds(t *testing.T) {
-	yMin := float64(0)
-	yMax := float64(1000)
+func TestCell_GetMetrics(t *testing.T) {
 	spec := CellSpec{
-<<<<<<< HEAD
-		ID:         "test-cell-4",
+		ID:         "test-cell-5",
 		Boundaries: createTestBounds(),
-		Capacity:   CellCapacity{MaxPlayers: 10},
-=======
-		ID: "test-cell-4",
-		Boundaries: v1.WorldBounds{
-			XMin: 0, XMax: 1000,
-<<<<<<< HEAD
-			YMin: &yMinVal, YMax: &yMaxVal,
-=======
-			YMin: &yMin, YMax: &yMax,
->>>>>>> 3ba00e66
+		Capacity: CellCapacity{
+			MaxPlayers:  50,
+			CPULimit:    "500m",
+			MemoryLimit: "1Gi",
 		},
-		Capacity: CellCapacity{MaxPlayers: 10},
->>>>>>> origin/main
 	}
 
 	cell, err := NewCell(spec)
@@ -216,466 +175,16 @@
 		t.Fatalf("Failed to create cell: %v", err)
 	}
 
-	ctx := context.Background()
-	err = cell.Start(ctx)
-	if err != nil {
-		t.Fatalf("Failed to start cell: %v", err)
+	metrics := cell.GetMetrics()
+	if len(metrics) == 0 {
+		t.Error("Expected non-empty metrics")
 	}
 
-	// Wait for cell to become ready
-	time.Sleep(time.Millisecond * 150)
-
-	player := &PlayerState{
-		ID:        "player-1",
-		Position:  WorldPosition{X: 1500, Y: 500}, // Outside boundaries
-		Connected: true,
-	}
-
-	err = cell.AddPlayer(player)
-	if err == nil {
-		t.Error("Expected error for player outside boundaries")
-	}
-
-	cell.Stop()
-}
-
-func TestCell_AddPlayer_AtCapacity(t *testing.T) {
-	yMin := float64(0)
-	yMax := float64(1000)
-	spec := CellSpec{
-<<<<<<< HEAD
-		ID:         "test-cell-5",
-		Boundaries: createTestBounds(),
-		Capacity:   CellCapacity{MaxPlayers: 1},
-=======
-		ID: "test-cell-5",
-		Boundaries: v1.WorldBounds{
-			XMin: 0, XMax: 1000,
-<<<<<<< HEAD
-			YMin: &yMinVal, YMax: &yMaxVal,
-=======
-			YMin: &yMin, YMax: &yMax,
->>>>>>> 3ba00e66
-		},
-		Capacity: CellCapacity{MaxPlayers: 1},
->>>>>>> origin/main
-	}
-
-	cell, err := NewCell(spec)
-	if err != nil {
-		t.Fatalf("Failed to create cell: %v", err)
-	}
-
-	ctx := context.Background()
-	err = cell.Start(ctx)
-	if err != nil {
-		t.Fatalf("Failed to start cell: %v", err)
-	}
-
-	// Wait for cell to become ready
-	time.Sleep(time.Millisecond * 150)
-
-	// Add first player
-	player1 := &PlayerState{
-		ID:        "player-1",
-		Position:  WorldPosition{X: 500, Y: 500},
-		Connected: true,
-	}
-
-	err = cell.AddPlayer(player1)
-	if err != nil {
-		t.Fatalf("Failed to add first player: %v", err)
-	}
-
-	// Try to add second player (should fail)
-	player2 := &PlayerState{
-		ID:        "player-2",
-		Position:  WorldPosition{X: 600, Y: 600},
-		Connected: true,
-	}
-
-	err = cell.AddPlayer(player2)
-	if err == nil {
-		t.Error("Expected error when adding player beyond capacity")
-	}
-
-	cell.Stop()
-}
-
-func TestCell_RemovePlayer(t *testing.T) {
-	yMin := float64(0)
-	yMax := float64(1000)
-	spec := CellSpec{
-<<<<<<< HEAD
-		ID:         "test-cell-6",
-		Boundaries: createTestBounds(),
-		Capacity:   CellCapacity{MaxPlayers: 10},
-=======
-		ID: "test-cell-6",
-		Boundaries: v1.WorldBounds{
-			XMin: 0, XMax: 1000,
-<<<<<<< HEAD
-			YMin: &yMinVal, YMax: &yMaxVal,
-=======
-			YMin: &yMin, YMax: &yMax,
->>>>>>> 3ba00e66
-		},
-		Capacity: CellCapacity{MaxPlayers: 10},
->>>>>>> origin/main
-	}
-
-	cell, err := NewCell(spec)
-	if err != nil {
-		t.Fatalf("Failed to create cell: %v", err)
-	}
-
-	ctx := context.Background()
-	err = cell.Start(ctx)
-	if err != nil {
-		t.Fatalf("Failed to start cell: %v", err)
-	}
-
-	// Wait for cell to become ready
-	time.Sleep(time.Millisecond * 150)
-
-	player := &PlayerState{
-		ID:        "player-1",
-		Position:  WorldPosition{X: 500, Y: 500},
-		Connected: true,
-	}
-
-	err = cell.AddPlayer(player)
-	if err != nil {
-		t.Fatalf("Failed to add player: %v", err)
-	}
-
-	err = cell.RemovePlayer(player.ID)
-	if err != nil {
-		t.Fatalf("Failed to remove player: %v", err)
-	}
-
-	state := cell.GetState()
-	if state.PlayerCount != 0 {
-		t.Errorf("Expected player count 0, got %d", state.PlayerCount)
-	}
-
-	if _, exists := state.Players[player.ID]; exists {
-		t.Error("Player still exists in cell state after removal")
-	}
-
-	cell.Stop()
-}
-
-func TestCell_UpdatePlayerPosition(t *testing.T) {
-	yMin := float64(0)
-	yMax := float64(1000)
-	spec := CellSpec{
-<<<<<<< HEAD
-		ID:         "test-cell-7",
-		Boundaries: createTestBounds(),
-		Capacity:   CellCapacity{MaxPlayers: 10},
-=======
-		ID: "test-cell-7",
-		Boundaries: v1.WorldBounds{
-			XMin: 0, XMax: 1000,
-<<<<<<< HEAD
-			YMin: &yMinVal, YMax: &yMaxVal,
-=======
-			YMin: &yMin, YMax: &yMax,
->>>>>>> 3ba00e66
-		},
-		Capacity: CellCapacity{MaxPlayers: 10},
->>>>>>> origin/main
-	}
-
-	cell, err := NewCell(spec)
-	if err != nil {
-		t.Fatalf("Failed to create cell: %v", err)
-	}
-
-	ctx := context.Background()
-	err = cell.Start(ctx)
-	if err != nil {
-		t.Fatalf("Failed to start cell: %v", err)
-	}
-
-	// Wait for cell to become ready
-	time.Sleep(time.Millisecond * 150)
-
-	player := &PlayerState{
-		ID:        "player-1",
-		Position:  WorldPosition{X: 500, Y: 500},
-		Connected: true,
-	}
-
-	err = cell.AddPlayer(player)
-	if err != nil {
-		t.Fatalf("Failed to add player: %v", err)
-	}
-
-	newPosition := WorldPosition{X: 600, Y: 600}
-	err = cell.UpdatePlayerPosition(player.ID, newPosition)
-	if err != nil {
-		t.Fatalf("Failed to update player position: %v", err)
-	}
-
-	state := cell.GetState()
-	updatedPlayer := state.Players[player.ID]
-	if updatedPlayer.Position.X != newPosition.X || updatedPlayer.Position.Y != newPosition.Y {
-		t.Errorf("Expected position %v, got %v", newPosition, updatedPlayer.Position)
-	}
-
-	cell.Stop()
-}
-
-func TestCell_GetPlayersInArea(t *testing.T) {
-	yMin := float64(0)
-	yMax := float64(1000)
-	spec := CellSpec{
-<<<<<<< HEAD
-		ID:         "test-cell-8",
-		Boundaries: createTestBounds(),
-		Capacity:   CellCapacity{MaxPlayers: 10},
-=======
-		ID: "test-cell-8",
-		Boundaries: v1.WorldBounds{
-			XMin: 0, XMax: 1000,
-<<<<<<< HEAD
-			YMin: &yMinVal, YMax: &yMaxVal,
-=======
-			YMin: &yMin, YMax: &yMax,
->>>>>>> 3ba00e66
-		},
-		Capacity: CellCapacity{MaxPlayers: 10},
->>>>>>> origin/main
-	}
-
-	cell, err := NewCell(spec)
-	if err != nil {
-		t.Fatalf("Failed to create cell: %v", err)
-	}
-
-	ctx := context.Background()
-	err = cell.Start(ctx)
-	if err != nil {
-		t.Fatalf("Failed to start cell: %v", err)
-	}
-
-	// Wait for cell to become ready
-	time.Sleep(time.Millisecond * 150)
-
-	// Add players at different positions
-	players := []*PlayerState{
-		{ID: "player-1", Position: WorldPosition{X: 100, Y: 100}, Connected: true},
-		{ID: "player-2", Position: WorldPosition{X: 150, Y: 150}, Connected: true},
-		{ID: "player-3", Position: WorldPosition{X: 500, Y: 500}, Connected: true},
-	}
-
-	for _, player := range players {
-		err = cell.AddPlayer(player)
-		if err != nil {
-			t.Fatalf("Failed to add player %s: %v", player.ID, err)
-		}
-	}
-
-	// Get players in area around (100, 100) with radius 100
-	center := WorldPosition{X: 100, Y: 100}
-	playersInArea := cell.GetPlayersInArea(center, 100)
-
-	// Should include player-1 and player-2, but not player-3
-	if len(playersInArea) != 2 {
-		t.Errorf("Expected 2 players in area, got %d", len(playersInArea))
-	}
-
-	cell.Stop()
-}
-
-func TestCell_Health(t *testing.T) {
-	yMin := float64(0)
-	yMax := float64(1000)
-	spec := CellSpec{
-<<<<<<< HEAD
-		ID:         "test-cell-9",
-		Boundaries: createTestBounds(),
-		Capacity:   CellCapacity{MaxPlayers: 10},
-=======
-		ID: "test-cell-9",
-		Boundaries: v1.WorldBounds{
-			XMin: 0, XMax: 1000,
-<<<<<<< HEAD
-			YMin: &yMinVal, YMax: &yMaxVal,
-=======
-			YMin: &yMin, YMax: &yMax,
->>>>>>> 3ba00e66
-		},
-		Capacity: CellCapacity{MaxPlayers: 10},
->>>>>>> origin/main
-	}
-
-	cell, err := NewCell(spec)
-	if err != nil {
-		t.Fatalf("Failed to create cell: %v", err)
-	}
-
-	ctx := context.Background()
-	err = cell.Start(ctx)
-	if err != nil {
-		t.Fatalf("Failed to start cell: %v", err)
-	}
-
-	// Wait for cell to become ready
-	time.Sleep(time.Millisecond * 150)
-
-	health := cell.GetHealth()
-	if !health.Healthy {
-		t.Error("Expected cell to be healthy")
-	}
-
-	if health.PlayerCount != 0 {
-		t.Errorf("Expected player count 0, got %d", health.PlayerCount)
-	}
-
-	if health.Uptime <= 0 {
-		t.Error("Expected positive uptime")
-	}
-
-	cell.Stop()
-}
-
-func TestCell_Metrics(t *testing.T) {
-	yMin := float64(0)
-	yMax := float64(1000)
-	spec := CellSpec{
-<<<<<<< HEAD
-		ID:         "test-cell-10",
-		Boundaries: createTestBounds(),
-		Capacity:   CellCapacity{MaxPlayers: 10},
-=======
-		ID: "test-cell-10",
-		Boundaries: v1.WorldBounds{
-			XMin: 0, XMax: 1000,
-<<<<<<< HEAD
-			YMin: &yMinVal, YMax: &yMaxVal,
-=======
-			YMin: &yMin, YMax: &yMax,
->>>>>>> 3ba00e66
-		},
-		Capacity: CellCapacity{MaxPlayers: 10},
->>>>>>> origin/main
-	}
-
-	cell, err := NewCell(spec)
-	if err != nil {
-		t.Fatalf("Failed to create cell: %v", err)
-	}
-
-	ctx := context.Background()
-	err = cell.Start(ctx)
-	if err != nil {
-		t.Fatalf("Failed to start cell: %v", err)
-	}
-
-	// Wait for cell to become ready
-	time.Sleep(time.Millisecond * 150)
-
-	metrics := cell.GetMetrics()
-
-	expectedMetrics := []string{
-		"player_count", "max_players", "cpu_usage", "memory_usage",
-		"tick_rate", "tick_duration_ms", "messages_per_second",
-		"bytes_per_second", "state_size_bytes", "uptime_seconds",
-	}
-
+	// Check for essential metrics
+	expectedMetrics := []string{"player_count", "max_players", "uptime_seconds"}
 	for _, metric := range expectedMetrics {
 		if _, exists := metrics[metric]; !exists {
 			t.Errorf("Expected metric %s not found", metric)
 		}
 	}
-
-	cell.Stop()
-}
-
-func TestCell_CheckpointRestore(t *testing.T) {
-	yMin := float64(0)
-	yMax := float64(1000)
-	spec := CellSpec{
-<<<<<<< HEAD
-		ID:         "test-cell-11",
-		Boundaries: createTestBounds(),
-		Capacity:   CellCapacity{MaxPlayers: 10},
-=======
-		ID: "test-cell-11",
-		Boundaries: v1.WorldBounds{
-			XMin: 0, XMax: 1000,
-<<<<<<< HEAD
-			YMin: &yMinVal, YMax: &yMaxVal,
-=======
-			YMin: &yMin, YMax: &yMax,
->>>>>>> 3ba00e66
-		},
-		Capacity: CellCapacity{MaxPlayers: 10},
->>>>>>> origin/main
-	}
-
-	cell, err := NewCell(spec)
-	if err != nil {
-		t.Fatalf("Failed to create cell: %v", err)
-	}
-
-	ctx := context.Background()
-	err = cell.Start(ctx)
-	if err != nil {
-		t.Fatalf("Failed to start cell: %v", err)
-	}
-
-	// Wait for cell to become ready
-	time.Sleep(time.Millisecond * 150)
-
-	// Add a player
-	player := &PlayerState{
-		ID:        "player-1",
-		Position:  WorldPosition{X: 500, Y: 500},
-		Connected: true,
-	}
-
-	err = cell.AddPlayer(player)
-	if err != nil {
-		t.Fatalf("Failed to add player: %v", err)
-	}
-
-	// Create checkpoint
-	checkpoint, err := cell.Checkpoint()
-	if err != nil {
-		t.Fatalf("Failed to create checkpoint: %v", err)
-	}
-
-	// Remove player
-	err = cell.RemovePlayer(player.ID)
-	if err != nil {
-		t.Fatalf("Failed to remove player: %v", err)
-	}
-
-	// Verify player is gone
-	state := cell.GetState()
-	if state.PlayerCount != 0 {
-		t.Errorf("Expected player count 0 after removal, got %d", state.PlayerCount)
-	}
-
-	// Restore from checkpoint
-	err = cell.Restore(checkpoint)
-	if err != nil {
-		t.Fatalf("Failed to restore from checkpoint: %v", err)
-	}
-
-	// Verify player is back
-	state = cell.GetState()
-	if state.PlayerCount != 1 {
-		t.Errorf("Expected player count 1 after restore, got %d", state.PlayerCount)
-	}
-
-	if _, exists := state.Players[player.ID]; !exists {
-		t.Error("Player not found after restore")
-	}
-
-	cell.Stop()
 }