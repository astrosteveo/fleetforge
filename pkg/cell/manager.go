package cell

import (
	"context"
	"fmt"
	"sync"
	"time"

	v1 "github.com/astrosteveo/fleetforge/api/v1"
)

// DefaultCellManager implements the CellManager interface
type DefaultCellManager struct {
	cells    map[CellID]*Cell
	sessions map[PlayerID]*PlayerSessionInfo
	events   []CellEvent
	mu       sync.RWMutex
	ctx      context.Context
	cancel   context.CancelFunc

	// Split configuration
	defaultSplitThreshold float64

	// Metrics
	metrics *PrometheusMetrics
}

// PlayerSessionInfo tracks player session information
type PlayerSessionInfo struct {
	PlayerID PlayerID      `json:"playerId"`
	CellID   CellID        `json:"cellId"`
	Position WorldPosition `json:"position"`
}

// NewCellManager creates a new cell manager
func NewCellManager() CellManager {
	return NewCellManagerWithMetrics(nil)
}

// NewCellManagerWithMetrics creates a new cell manager with optional metrics
func NewCellManagerWithMetrics(metrics *PrometheusMetrics) CellManager {
	ctx, cancel := context.WithCancel(context.Background())

	return &DefaultCellManager{
		cells:                 make(map[CellID]*Cell),
		sessions:              make(map[PlayerID]*PlayerSessionInfo),
		events:                make([]CellEvent, 0),
		ctx:                   ctx,
		cancel:                cancel,
		defaultSplitThreshold: 0.8, // 80% capacity threshold by default
		metrics:               metrics,
	}
}

// CreateCell creates a new cell with the given specification
func (m *DefaultCellManager) CreateCell(spec CellSpec) (*Cell, error) {
	m.mu.Lock()
	defer m.mu.Unlock()

	if _, exists := m.cells[spec.ID]; exists {
		return nil, fmt.Errorf("cell with ID %s already exists", spec.ID)
	}

	cell, err := NewCell(spec)
	if err != nil {
		return nil, fmt.Errorf("failed to create cell: %w", err)
	}

	// Configure split threshold and callback
	cell.SetSplitThreshold(m.defaultSplitThreshold)
	cell.SetOnSplitNeeded(m.handleSplitNeeded)

	if err := cell.Start(m.ctx); err != nil {
		return nil, fmt.Errorf("failed to start cell: %w", err)
	}

	m.cells[spec.ID] = cell

	// Record cell creation event
	event := CellEvent{
		Type:      CellEventCreated,
		CellID:    spec.ID,
		Timestamp: time.Now(),
		Metadata: map[string]interface{}{
			"boundaries": spec.Boundaries,
			"capacity":   spec.Capacity,
		},
	}
	m.events = append(m.events, event)

	return cell, nil
}

// GetCell retrieves a cell by ID
func (m *DefaultCellManager) GetCell(id CellID) (*Cell, error) {
	m.mu.RLock()
	defer m.mu.RUnlock()

	cell, exists := m.cells[id]
	if !exists {
		return nil, fmt.Errorf("cell with ID %s not found", id)
	}

	return cell, nil
}

// DeleteCell removes a cell and stops its simulation
func (m *DefaultCellManager) DeleteCell(id CellID) error {
	m.mu.Lock()
	defer m.mu.Unlock()

	cell, exists := m.cells[id]
	if !exists {
		return fmt.Errorf("cell with ID %s not found", id)
	}

	// Remove all players from the cell first
	state := cell.GetState()
	for playerID := range state.Players {
		delete(m.sessions, playerID)
	}

	// Stop the cell
	if err := cell.Stop(); err != nil {
		return fmt.Errorf("failed to stop cell: %w", err)
	}

	delete(m.cells, id)

	return nil
}

// AddPlayer adds a player to a specific cell
func (m *DefaultCellManager) AddPlayer(cellID CellID, player *PlayerState) error {
	m.mu.Lock()
	defer m.mu.Unlock()

	cell, exists := m.cells[cellID]
	if !exists {
		return fmt.Errorf("cell with ID %s not found", cellID)
	}

	// Check if player is already in another cell
	if session, exists := m.sessions[player.ID]; exists {
		if session.CellID != cellID {
			return fmt.Errorf("player %s is already in cell %s", player.ID, session.CellID)
		}
	}

	if err := cell.AddPlayer(player); err != nil {
		return fmt.Errorf("failed to add player to cell: %w", err)
	}

	// Update session tracking
	m.sessions[player.ID] = &PlayerSessionInfo{
		PlayerID: player.ID,
		CellID:   cellID,
		Position: player.Position,
	}

	return nil
}

// RemovePlayer removes a player from a cell
func (m *DefaultCellManager) RemovePlayer(cellID CellID, playerID PlayerID) error {
	m.mu.Lock()
	defer m.mu.Unlock()

	cell, exists := m.cells[cellID]
	if !exists {
		return fmt.Errorf("cell with ID %s not found", cellID)
	}

	if err := cell.RemovePlayer(playerID); err != nil {
		return fmt.Errorf("failed to remove player from cell: %w", err)
	}

	// Remove session tracking
	delete(m.sessions, playerID)

	return nil
}

// UpdatePlayerPosition updates a player's position within their current cell
func (m *DefaultCellManager) UpdatePlayerPosition(cellID CellID, playerID PlayerID, position WorldPosition) error {
	m.mu.Lock()
	defer m.mu.Unlock()

	cell, exists := m.cells[cellID]
	if !exists {
		return fmt.Errorf("cell with ID %s not found", cellID)
	}

	if err := cell.UpdatePlayerPosition(playerID, position); err != nil {
		return fmt.Errorf("failed to update player position: %w", err)
	}

	// Update session tracking
	if session, exists := m.sessions[playerID]; exists {
		session.Position = position
	}

	return nil
}

// GetHealth returns the health status of a cell
func (m *DefaultCellManager) GetHealth(cellID CellID) (*HealthStatus, error) {
	m.mu.RLock()
	defer m.mu.RUnlock()

	cell, exists := m.cells[cellID]
	if !exists {
		return nil, fmt.Errorf("cell with ID %s not found", cellID)
	}

	return cell.GetHealth(), nil
}

// GetMetrics returns the metrics for a cell
func (m *DefaultCellManager) GetMetrics(cellID CellID) (map[string]float64, error) {
	m.mu.RLock()
	defer m.mu.RUnlock()

	cell, exists := m.cells[cellID]
	if !exists {
		return nil, fmt.Errorf("cell with ID %s not found", cellID)
	}

	return cell.GetMetrics(), nil
}

// Checkpoint creates a checkpoint of a cell's state
func (m *DefaultCellManager) Checkpoint(cellID CellID) error {
	m.mu.RLock()
	defer m.mu.RUnlock()

	cell, exists := m.cells[cellID]
	if !exists {
		return fmt.Errorf("cell with ID %s not found", cellID)
	}

	checkpoint, err := cell.Checkpoint()
	if err != nil {
		return fmt.Errorf("failed to create checkpoint: %w", err)
	}

	// TODO: Implement persistent storage for checkpoints
	// Next steps:
	// 1. Add file-based persistence with proper error handling
	// 2. Implement checkpoint versioning and rotation
	// 3. Add cloud storage integration for production environments
	// 4. Support for incremental/delta checkpoints
	// For now, we just validate that we can create the checkpoint
	_ = checkpoint

	return nil
}

// Restore restores a cell's state from a checkpoint
func (m *DefaultCellManager) Restore(cellID CellID, checkpoint []byte) error {
	m.mu.Lock()
	defer m.mu.Unlock()

	cell, exists := m.cells[cellID]
	if !exists {
		return fmt.Errorf("cell with ID %s not found", cellID)
	}

	if err := cell.Restore(checkpoint); err != nil {
		return fmt.Errorf("failed to restore checkpoint: %w", err)
	}

	return nil
}

// ListCells returns all active cells
func (m *DefaultCellManager) ListCells() []CellID {
	m.mu.RLock()
	defer m.mu.RUnlock()

	cellIDs := make([]CellID, 0, len(m.cells))
	for id := range m.cells {
		cellIDs = append(cellIDs, id)
	}

	return cellIDs
}

// GetCellCount returns the number of active cells
func (m *DefaultCellManager) GetCellCount() int {
	m.mu.RLock()
	defer m.mu.RUnlock()

	return len(m.cells)
}

// GetTotalPlayerCount returns the total number of players across all cells
func (m *DefaultCellManager) GetTotalPlayerCount() int {
	m.mu.RLock()
	defer m.mu.RUnlock()

	return len(m.sessions)
}

// GetPlayerSession returns session information for a player
func (m *DefaultCellManager) GetPlayerSession(playerID PlayerID) (*PlayerSessionInfo, error) {
	m.mu.RLock()
	defer m.mu.RUnlock()

	session, exists := m.sessions[playerID]
	if !exists {
		return nil, fmt.Errorf("no session found for player %s", playerID)
	}

	// Return a copy to prevent external modification
	sessionCopy := *session
	return &sessionCopy, nil
}

// Shutdown gracefully shuts down all cells
func (m *DefaultCellManager) Shutdown() error {
	m.mu.Lock()
	defer m.mu.Unlock()

	m.cancel() // Cancel the context to stop all cells

	var errors []error

	// Stop all cells
	for id, cell := range m.cells {
		if err := cell.Stop(); err != nil {
			errors = append(errors, fmt.Errorf("failed to stop cell %s: %w", id, err))
		}
	}

	// Clear all data structures
	m.cells = make(map[CellID]*Cell)
	m.sessions = make(map[PlayerID]*PlayerSessionInfo)

	if len(errors) > 0 {
		return fmt.Errorf("errors occurred during shutdown: %v", errors)
	}

	return nil
}

// GetCellStats returns aggregate statistics for all cells
func (m *DefaultCellManager) GetCellStats() map[string]interface{} {
	m.mu.RLock()
	defer m.mu.RUnlock()

	totalPlayers := 0
	totalCapacity := 0
	runningCells := 0
	activeCells := 0

	for _, cell := range m.cells {
		state := cell.GetState()
		totalPlayers += state.PlayerCount
		totalCapacity += state.Capacity.MaxPlayers

		if state.Phase == "Running" {
			runningCells++
		}

		// A cell is active if it's ready and not in a terminated state
		if state.Ready || state.Phase == "Running" || state.Phase == "Starting" {
			activeCells++
		}
	}

	utilizationRate := 0.0
	if totalCapacity > 0 {
		utilizationRate = float64(totalPlayers) / float64(totalCapacity)
	}

	return map[string]interface{}{
		"total_cells":      len(m.cells),
		"active_cells":     activeCells,
		"running_cells":    runningCells,
		"total_players":    totalPlayers,
		"total_capacity":   totalCapacity,
		"utilization_rate": utilizationRate,
	}
}

// GetPerCellStats returns per-cell load statistics for metrics
func (m *DefaultCellManager) GetPerCellStats() map[CellID]map[string]float64 {
	m.mu.RLock()
	defer m.mu.RUnlock()

	stats := make(map[CellID]map[string]float64)

	for cellID, cell := range m.cells {
		state := cell.GetState()

		// Calculate load as player_count / max_players
		load := 0.0
		if state.Capacity.MaxPlayers > 0 {
			load = float64(state.PlayerCount) / float64(state.Capacity.MaxPlayers)
		}

		stats[cellID] = map[string]float64{
			"load":         load,
			"player_count": float64(state.PlayerCount),
			"max_players":  float64(state.Capacity.MaxPlayers),
		}
	}

	return stats
}

// handleSplitNeeded is called when a cell needs to be split
func (m *DefaultCellManager) handleSplitNeeded(cellID CellID, densityRatio float64) {
	// This will be called in a goroutine, so we need to be careful with locking
	_, err := m.SplitCell(cellID, densityRatio)
	if err != nil {
		// Log error but don't fail the calling goroutine
		// In a real implementation, we'd use proper logging
		fmt.Printf("Failed to split cell %s: %v\n", cellID, err)
	}
}

// SplitCell splits a cell when it exceeds the threshold
func (m *DefaultCellManager) SplitCell(cellID CellID, splitThreshold float64) ([]*Cell, error) {
	return m.splitCellInternal(cellID, splitThreshold, "ThresholdExceeded", nil)
}

// ManualSplitCell forces a split regardless of threshold for testing purposes
func (m *DefaultCellManager) ManualSplitCell(cellID CellID, userInfo map[string]interface{}) ([]*Cell, error) {
	return m.splitCellInternal(cellID, 0.0, "ManualOverride", userInfo)
}

// splitCellInternal performs the actual cell split logic
func (m *DefaultCellManager) splitCellInternal(cellID CellID, splitThreshold float64, reason string, userInfo map[string]interface{}) ([]*Cell, error) {
	m.mu.Lock()
	defer m.mu.Unlock()

	parentCell, exists := m.cells[cellID]
	if !exists {
		return nil, fmt.Errorf("cell %s not found", cellID)
	}

	parentState := parentCell.GetState()

	// Check if split is really needed (skip check for manual override)
	if reason != "ManualOverride" {
		if float64(parentState.PlayerCount)/float64(parentState.Capacity.MaxPlayers) < splitThreshold {
			return nil, fmt.Errorf("cell %s does not meet split threshold", cellID)
		}
	}

	splitStart := time.Now()

	// Create two child cells by subdividing the parent boundaries
	childBoundaries := m.subdivideBoundaries(parentState.Boundaries)

	childCells := make([]*Cell, 0, len(childBoundaries))
	childIDs := make([]CellID, 0, len(childBoundaries))

	// Create child cells
	for i, bounds := range childBoundaries {
		childID := CellID(fmt.Sprintf("%s-child-%d", cellID, i+1))
		childIDs = append(childIDs, childID)

		childSpec := CellSpec{
			ID:         childID,
			Boundaries: bounds,
			Capacity:   parentState.Capacity, // Same capacity as parent
		}

		childCell, err := NewCell(childSpec)
		if err != nil {
			// Clean up any created cells on error
			for _, cell := range childCells {
				cell.Stop()
			}
			return nil, fmt.Errorf("failed to create child cell %s: %w", childID, err)
		}

		// Set lineage information for child cells
		childCell.state.ParentID = &cellID
		childCell.state.Generation = parentState.Generation + 1
		childCell.state.SiblingIDs = make([]CellID, 0, len(childBoundaries)-1)

		// Add other children as siblings (we'll update this after all children are created)
		for j := range childBoundaries {
			if j != i {
				otherChildID := CellID(fmt.Sprintf("%s-child-%d", cellID, j+1))
				childCell.state.SiblingIDs = append(childCell.state.SiblingIDs, otherChildID)
			}
		}

		// Configure child cell
		childCell.SetSplitThreshold(m.defaultSplitThreshold)
		childCell.SetOnSplitNeeded(m.handleSplitNeeded)

		if err := childCell.Start(m.ctx); err != nil {
			// Clean up on error
			for _, cell := range childCells {
				cell.Stop()
			}
			return nil, fmt.Errorf("failed to start child cell %s: %w", childID, err)
		}

		m.cells[childID] = childCell
		childCells = append(childCells, childCell)
	}

	// Wait for child cells to become ready before redistribution
	maxWaitTime := time.Millisecond * 200 // Give cells time to start
	readyCheckInterval := time.Millisecond * 10

	for attempts := 0; attempts < int(maxWaitTime/readyCheckInterval); attempts++ {
		allReady := true
		for _, child := range childCells {
			if !child.GetState().Ready {
				allReady = false
				break
			}
		}
		if allReady {
			break
		}
		time.Sleep(readyCheckInterval)
	}

	// Redistribute players to child cells based on position with metrics tracking
	redistributionStart := time.Now()
	initialPlayerCount := parentState.PlayerCount
	redistributedPlayers := 0
	redistributionErrors := 0

	// Process players in batches for better performance
	const batchSize = 10
	playerSlice := make([]*PlayerState, 0, len(parentState.Players))
	for _, player := range parentState.Players {
		playerSlice = append(playerSlice, player)
	}

	// Redistribute in batches
	for i := 0; i < len(playerSlice); i += batchSize {
		end := i + batchSize
		if end > len(playerSlice) {
			end = len(playerSlice)
		}

		// Process batch
		for j := i; j < end; j++ {
			player := playerSlice[j]
			targetChildID := m.findTargetCell(player.Position, childCells)
			if targetChildID != "" {
				if err := m.reassignPlayer(player.ID, cellID, targetChildID); err == nil {
					redistributedPlayers++
					if m.metrics != nil {
						m.metrics.RecordSessionReassignment()
					}
				} else {
					redistributionErrors++
					if m.metrics != nil {
						m.metrics.RecordSessionLoss()
					}
				}
			} else {
				redistributionErrors++
				if m.metrics != nil {
					m.metrics.RecordSessionLoss()
				}
			}
		}
	}

	redistributionDuration := time.Since(redistributionStart)
	if m.metrics != nil {
		m.metrics.RecordSessionRedistributionTime(redistributionDuration)
	}

	// Mark parent cell as terminated
	parentCell.Stop()
	delete(m.cells, cellID)

	splitDuration := time.Since(splitStart)

	// Record split event with enhanced metadata
	eventMetadata := map[string]interface{}{
		"threshold":             splitThreshold,
		"parent_player_count":   parentState.PlayerCount,
		"redistributed_players": redistributedPlayers,
		"child_count":           len(childCells),
		"reason":                reason,
	}

	// Add user identity information for manual overrides
	if userInfo != nil {
		eventMetadata["user_info"] = userInfo
	}

	event := CellEvent{
		Type:        CellEventSplit,
		CellID:      cellID,
		ChildrenIDs: childIDs,
		Timestamp:   time.Now(),
		Duration:    &splitDuration,
<<<<<<< HEAD
		Metadata:    eventMetadata,
=======
		Metadata: map[string]interface{}{
			"threshold":                   splitThreshold,
			"parent_player_count":         initialPlayerCount,
			"redistributed_players":       redistributedPlayers,
			"redistribution_errors":       redistributionErrors,
			"child_count":                 len(childCells),
			"redistribution_duration_ms":  redistributionDuration.Milliseconds(),
			"redistribution_success_rate": float64(redistributedPlayers) / float64(initialPlayerCount),
			"redistribution_within_1s":    redistributionDuration.Seconds() <= 1.0,
		},
>>>>>>> c80256cb
	}
	m.events = append(m.events, event)

	// Record termination event for parent
	terminationEvent := CellEvent{
		Type:      CellEventTerminated,
		CellID:    cellID,
		Timestamp: time.Now(),
		Metadata: map[string]interface{}{
			"reason": "split",
		},
	}
	m.events = append(m.events, terminationEvent)

	// Update metrics for child cells
	for _, childCell := range childCells {
		childCell.metrics.LastSplitTime = time.Now()
		childCell.metrics.SplitCount = parentCell.metrics.SplitCount + 1

		// Update average split duration
		if childCell.metrics.SplitCount > 0 {
			childCell.metrics.AvgSplitDuration =
				(childCell.metrics.AvgSplitDuration*float64(childCell.metrics.SplitCount-1) +
					splitDuration.Seconds()*1000) / float64(childCell.metrics.SplitCount)
		} else {
			childCell.metrics.AvgSplitDuration = splitDuration.Seconds() * 1000
		}
	}

	return childCells, nil
}

// subdivideBoundaries splits a boundary into two child boundaries
func (m *DefaultCellManager) subdivideBoundaries(parentBounds v1.WorldBounds) []v1.WorldBounds {
	// Simple bisection along the X-axis for now
	midX := (parentBounds.XMin + parentBounds.XMax) / 2

	child1 := v1.WorldBounds{
		XMin: parentBounds.XMin,
		XMax: midX,
		YMin: parentBounds.YMin,
		YMax: parentBounds.YMax,
		ZMin: parentBounds.ZMin,
		ZMax: parentBounds.ZMax,
	}

	child2 := v1.WorldBounds{
		XMin: midX,
		XMax: parentBounds.XMax,
		YMin: parentBounds.YMin,
		YMax: parentBounds.YMax,
		ZMin: parentBounds.ZMin,
		ZMax: parentBounds.ZMax,
	}

	return []v1.WorldBounds{child1, child2}
}

// findTargetCell finds which child cell a player should be assigned to based on position
func (m *DefaultCellManager) findTargetCell(pos WorldPosition, childCells []*Cell) CellID {
	for _, cell := range childCells {
		bounds := cell.GetState().Boundaries

		// Check if position is within bounds
		if pos.X >= bounds.XMin && pos.X <= bounds.XMax {
			withinY := true
			if bounds.YMin != nil && pos.Y < *bounds.YMin {
				withinY = false
			}
			if bounds.YMax != nil && pos.Y > *bounds.YMax {
				withinY = false
			}

			if withinY {
				return cell.GetState().ID
			}
		}
	}

	// Default to first child if no exact match
	if len(childCells) > 0 {
		return childCells[0].GetState().ID
	}

	return ""
}

// reassignPlayer moves a player from one cell to another
func (m *DefaultCellManager) reassignPlayer(playerID PlayerID, fromCellID, toCellID CellID) error {
	fromCell, exists := m.cells[fromCellID]
	if !exists {
		return fmt.Errorf("source cell %s not found", fromCellID)
	}

	toCell, exists := m.cells[toCellID]
	if !exists {
		return fmt.Errorf("target cell %s not found", toCellID)
	}

	// Get player state from source cell
	player := fromCell.GetPlayer(playerID)
	if player == nil {
		return fmt.Errorf("player %s not found in source cell %s", playerID, fromCellID)
	}

	// Add to target cell
	if err := toCell.AddPlayer(player); err != nil {
		return fmt.Errorf("failed to add player to target cell: %w", err)
	}

	// Remove from source cell
	if err := fromCell.RemovePlayer(playerID); err != nil {
		// Try to roll back the add operation
		toCell.RemovePlayer(playerID)
		return fmt.Errorf("failed to remove player from source cell: %w", err)
	}

	// Update session tracking
	if session, exists := m.sessions[playerID]; exists {
		session.CellID = toCellID
	}

	return nil
}

// GetEvents returns all recorded events
func (m *DefaultCellManager) GetEvents() []CellEvent {
	m.mu.RLock()
	defer m.mu.RUnlock()

	// Return a copy to prevent external modification
	eventsCopy := make([]CellEvent, len(m.events))
	copy(eventsCopy, m.events)
	return eventsCopy
}

// MergeCells merges two sibling cells into a single cell with manual override
func (m *DefaultCellManager) MergeCells(cellID1, cellID2 CellID) (*Cell, error) {
	m.mu.Lock()
	defer m.mu.Unlock()

	// Get both cells
	cell1, exists := m.cells[cellID1]
	if !exists {
		return nil, fmt.Errorf("cell %s not found", cellID1)
	}

	cell2, exists := m.cells[cellID2]
	if !exists {
		return nil, fmt.Errorf("cell %s not found", cellID2)
	}

	state1 := cell1.GetState()
	state2 := cell2.GetState()

	// Validate merge constraints
	if err := m.validateMergePair(state1, state2); err != nil {
		return nil, fmt.Errorf("merge validation failed: %w", err)
	}

	mergeStart := time.Now()

	// Create merged cell boundaries
	mergedBoundaries := m.mergeBoundaries(state1.Boundaries, state2.Boundaries)

	// Create merged cell with new ID
	mergedID := CellID(fmt.Sprintf("merged-%s-%s", cellID1, cellID2))
	mergedSpec := CellSpec{
		ID:         mergedID,
		Boundaries: mergedBoundaries,
		Capacity: CellCapacity{
			// Combine capacities (could be configured differently)
			MaxPlayers:  state1.Capacity.MaxPlayers + state2.Capacity.MaxPlayers,
			CPULimit:    state1.Capacity.CPULimit, // Use first cell's limits
			MemoryLimit: state1.Capacity.MemoryLimit,
		},
	}

	mergedCell, err := NewCell(mergedSpec)
	if err != nil {
		return nil, fmt.Errorf("failed to create merged cell: %w", err)
	}

	// Set lineage information for merged cell
	mergedCell.state.ParentID = state1.ParentID // Same parent as siblings
	mergedCell.state.Generation = state1.Generation
	mergedCell.state.SiblingIDs = []CellID{} // Merged cell has no siblings initially

	// Configure merged cell
	mergedCell.SetSplitThreshold(m.defaultSplitThreshold)
	mergedCell.SetOnSplitNeeded(m.handleSplitNeeded)

	if err := mergedCell.Start(m.ctx); err != nil {
		return nil, fmt.Errorf("failed to start merged cell: %w", err)
	}

	// Merge all players from both cells
	mergedPlayers := 0
	allPlayers := make([]*PlayerState, 0)

	// Collect players from both cells
	for _, player := range state1.Players {
		allPlayers = append(allPlayers, player)
	}
	for _, player := range state2.Players {
		allPlayers = append(allPlayers, player)
	}

	// Add all players to merged cell
	for _, player := range allPlayers {
		if err := mergedCell.AddPlayer(player); err == nil {
			mergedPlayers++
			// Update session tracking
			if session, exists := m.sessions[player.ID]; exists {
				session.CellID = mergedID
			}
		}
	}

	// Stop and remove the original cells
	cell1.Stop()
	cell2.Stop()
	delete(m.cells, cellID1)
	delete(m.cells, cellID2)

	// Add merged cell to manager
	m.cells[mergedID] = mergedCell

	mergeDuration := time.Since(mergeStart)

	// Record merge event with ManualOverride reason
	event := CellEvent{
		Type:      CellEventMerged,
		CellID:    mergedID,
		ParentID:  state1.ParentID,
		Timestamp: time.Now(),
		Duration:  &mergeDuration,
		Metadata: map[string]interface{}{
			"reason":           "ManualOverride",
			"source_cells":     []CellID{cellID1, cellID2},
			"merged_players":   mergedPlayers,
			"total_capacity":   mergedSpec.Capacity.MaxPlayers,
			"generation":       state1.Generation,
			"adjacency_check":  true,
			"lineage_verified": true,
		},
	}
	m.events = append(m.events, event)

	// Record termination events for source cells
	for _, sourceID := range []CellID{cellID1, cellID2} {
		terminationEvent := CellEvent{
			Type:      CellEventTerminated,
			CellID:    sourceID,
			Timestamp: time.Now(),
			Metadata: map[string]interface{}{
				"reason":    "merged",
				"merged_to": mergedID,
			},
		}
		m.events = append(m.events, terminationEvent)
	}

	return mergedCell, nil
}

// validateMergePair validates that two cells can be safely merged
func (m *DefaultCellManager) validateMergePair(state1, state2 CellState) error {
	// Check 1: Both cells must have the same parent (sibling relationship)
	if state1.ParentID == nil || state2.ParentID == nil {
		return fmt.Errorf("both cells must have parent IDs (be split cells)")
	}

	if *state1.ParentID != *state2.ParentID {
		return fmt.Errorf("cells must be siblings (same parent): cell1 parent=%s, cell2 parent=%s",
			*state1.ParentID, *state2.ParentID)
	}

	// Check 2: Same generation level
	if state1.Generation != state2.Generation {
		return fmt.Errorf("cells must be same generation: cell1=%d, cell2=%d",
			state1.Generation, state2.Generation)
	}

	// Check 3: Adjacency check - cells must be spatially adjacent
	if !m.areCellsAdjacent(state1.Boundaries, state2.Boundaries) {
		return fmt.Errorf("cells are not adjacent and cannot be safely merged")
	}

	// Check 4: Combined capacity should not exceed reasonable limits
	combinedPlayers := state1.PlayerCount + state2.PlayerCount
	combinedCapacity := state1.Capacity.MaxPlayers + state2.Capacity.MaxPlayers

	if combinedPlayers > combinedCapacity {
		return fmt.Errorf("combined player count (%d) would exceed combined capacity (%d)",
			combinedPlayers, combinedCapacity)
	}

	// Check 5: Both cells must be in a valid state for merging
	if state1.Phase != "Running" || state2.Phase != "Running" {
		return fmt.Errorf("both cells must be in Running phase: cell1=%s, cell2=%s",
			state1.Phase, state2.Phase)
	}

	return nil
}

// areCellsAdjacent checks if two cell boundaries are spatially adjacent
func (m *DefaultCellManager) areCellsAdjacent(bounds1, bounds2 v1.WorldBounds) bool {
	// Check if cells share a boundary edge
	// For simplicity, we'll check if they share either X or Y boundaries

	// Check X-axis adjacency (cells side by side)
	if bounds1.XMax == bounds2.XMin || bounds1.XMin == bounds2.XMax {
		// Check Y overlap
		if m.boundsOverlap(bounds1.YMin, bounds1.YMax, bounds2.YMin, bounds2.YMax) {
			return true
		}
	}

	// Check Y-axis adjacency (cells above/below each other)
	if bounds1.YMin != nil && bounds1.YMax != nil && bounds2.YMin != nil && bounds2.YMax != nil {
		if *bounds1.YMax == *bounds2.YMin || *bounds1.YMin == *bounds2.YMax {
			// Check X overlap
			if bounds1.XMin <= bounds2.XMax && bounds1.XMax >= bounds2.XMin {
				return true
			}
		}
	}

	return false
}

// boundsOverlap checks if two boundary ranges overlap
func (m *DefaultCellManager) boundsOverlap(min1, max1, min2, max2 *float64) bool {
	if min1 == nil || max1 == nil || min2 == nil || max2 == nil {
		return true // If no Y bounds specified, consider them overlapping
	}
	return *min1 <= *max2 && *max1 >= *min2
}

// mergeBoundaries creates a merged boundary that encompasses both input boundaries
func (m *DefaultCellManager) mergeBoundaries(bounds1, bounds2 v1.WorldBounds) v1.WorldBounds {
	merged := v1.WorldBounds{
		XMin: bounds1.XMin,
		XMax: bounds1.XMax,
	}

	// Expand to encompass both boundaries
	if bounds2.XMin < merged.XMin {
		merged.XMin = bounds2.XMin
	}
	if bounds2.XMax > merged.XMax {
		merged.XMax = bounds2.XMax
	}

	// Handle Y boundaries
	if bounds1.YMin != nil && bounds2.YMin != nil {
		minY := *bounds1.YMin
		if *bounds2.YMin < minY {
			minY = *bounds2.YMin
		}
		merged.YMin = &minY
	} else if bounds1.YMin != nil {
		merged.YMin = bounds1.YMin
	} else if bounds2.YMin != nil {
		merged.YMin = bounds2.YMin
	}

	if bounds1.YMax != nil && bounds2.YMax != nil {
		maxY := *bounds1.YMax
		if *bounds2.YMax > maxY {
			maxY = *bounds2.YMax
		}
		merged.YMax = &maxY
	} else if bounds1.YMax != nil {
		merged.YMax = bounds1.YMax
	} else if bounds2.YMax != nil {
		merged.YMax = bounds2.YMax
	}

	// Handle Z boundaries (if 3D)
	if bounds1.ZMin != nil && bounds2.ZMin != nil {
		minZ := *bounds1.ZMin
		if *bounds2.ZMin < minZ {
			minZ = *bounds2.ZMin
		}
		merged.ZMin = &minZ
	} else if bounds1.ZMin != nil {
		merged.ZMin = bounds1.ZMin
	} else if bounds2.ZMin != nil {
		merged.ZMin = bounds2.ZMin
	}

	if bounds1.ZMax != nil && bounds2.ZMax != nil {
		maxZ := *bounds1.ZMax
		if *bounds2.ZMax > maxZ {
			maxZ = *bounds2.ZMax
		}
		merged.ZMax = &maxZ
	} else if bounds1.ZMax != nil {
		merged.ZMax = bounds1.ZMax
	} else if bounds2.ZMax != nil {
		merged.ZMax = bounds2.ZMax
	}

	return merged
}

// ProcessMergeAnnotation processes a manual merge request annotation
func (m *DefaultCellManager) ProcessMergeAnnotation(annotation MergeAnnotation) (*Cell, error) {
	m.mu.Lock()
	defer m.mu.Unlock()

	// Validate annotation
	if annotation.SourceCellID == "" || annotation.TargetCellID == "" {
		return nil, fmt.Errorf("annotation validation failed: both sourceCellId and targetCellId must be specified")
	}

	if annotation.SourceCellID == annotation.TargetCellID {
		return nil, fmt.Errorf("annotation validation failed: cannot merge cell with itself")
	}

	// Check if cells exist
	sourceCell, exists := m.cells[annotation.SourceCellID]
	if !exists {
		return nil, fmt.Errorf("annotation validation failed: source cell %s not found", annotation.SourceCellID)
	}

	targetCell, exists := m.cells[annotation.TargetCellID]
	if !exists {
		return nil, fmt.Errorf("annotation validation failed: target cell %s not found", annotation.TargetCellID)
	}

	sourceState := sourceCell.GetState()
	targetState := targetCell.GetState()

	// Enhanced validation for annotation-based merges
	if !annotation.ForceUnsafe {
		if err := m.validateMergePair(sourceState, targetState); err != nil {
			return nil, fmt.Errorf("annotation merge validation failed: %w", err)
		}
	} else {
		// Even with ForceUnsafe, we still check some basic safety constraints
		if sourceState.Phase != "Running" || targetState.Phase != "Running" {
			return nil, fmt.Errorf("unsafe merge rejected: both cells must be in Running phase even with ForceUnsafe")
		}
	}

	mergeStart := time.Now()

	// Create merged cell boundaries
	mergedBoundaries := m.mergeBoundaries(sourceState.Boundaries, targetState.Boundaries)

	// Create merged cell with annotation-based ID
	mergedID := CellID(fmt.Sprintf("annotated-merge-%s-%s", annotation.SourceCellID, annotation.TargetCellID))
	mergedSpec := CellSpec{
		ID:         mergedID,
		Boundaries: mergedBoundaries,
		Capacity: CellCapacity{
			MaxPlayers:  sourceState.Capacity.MaxPlayers + targetState.Capacity.MaxPlayers,
			CPULimit:    sourceState.Capacity.CPULimit,
			MemoryLimit: sourceState.Capacity.MemoryLimit,
		},
	}

	mergedCell, err := NewCell(mergedSpec)
	if err != nil {
		return nil, fmt.Errorf("failed to create annotated merged cell: %w", err)
	}

	// Set lineage information
	if sourceState.ParentID != nil {
		mergedCell.state.ParentID = sourceState.ParentID
		mergedCell.state.Generation = sourceState.Generation
	} else if targetState.ParentID != nil {
		mergedCell.state.ParentID = targetState.ParentID
		mergedCell.state.Generation = targetState.Generation
	}

	// Configure merged cell
	mergedCell.SetSplitThreshold(m.defaultSplitThreshold)
	mergedCell.SetOnSplitNeeded(m.handleSplitNeeded)

	if err := mergedCell.Start(m.ctx); err != nil {
		return nil, fmt.Errorf("failed to start annotated merged cell: %w", err)
	}

	// Merge all players from both cells
	mergedPlayers := 0
	allPlayers := make([]*PlayerState, 0)

	for _, player := range sourceState.Players {
		allPlayers = append(allPlayers, player)
	}
	for _, player := range targetState.Players {
		allPlayers = append(allPlayers, player)
	}

	// Add all players to merged cell
	for _, player := range allPlayers {
		if err := mergedCell.AddPlayer(player); err == nil {
			mergedPlayers++
			// Update session tracking
			if session, exists := m.sessions[player.ID]; exists {
				session.CellID = mergedID
			}
		}
	}

	// Stop and remove the original cells
	sourceCell.Stop()
	targetCell.Stop()
	delete(m.cells, annotation.SourceCellID)
	delete(m.cells, annotation.TargetCellID)

	// Add merged cell to manager
	m.cells[mergedID] = mergedCell

	mergeDuration := time.Since(mergeStart)

	// Record annotation-based merge event
	event := CellEvent{
		Type:      CellEventMerged,
		CellID:    mergedID,
		ParentID:  mergedCell.state.ParentID,
		Timestamp: time.Now(),
		Duration:  &mergeDuration,
		Metadata: map[string]interface{}{
			"reason":            "ManualOverride",
			"trigger":           "annotation",
			"source_cells":      []CellID{annotation.SourceCellID, annotation.TargetCellID},
			"merged_players":    mergedPlayers,
			"total_capacity":    mergedSpec.Capacity.MaxPlayers,
			"requested_by":      annotation.RequestedBy,
			"annotation_reason": annotation.Reason,
			"force_unsafe":      annotation.ForceUnsafe,
		},
	}
	m.events = append(m.events, event)

	// Record termination events for source cells
	for _, sourceID := range []CellID{annotation.SourceCellID, annotation.TargetCellID} {
		terminationEvent := CellEvent{
			Type:      CellEventTerminated,
			CellID:    sourceID,
			Timestamp: time.Now(),
			Metadata: map[string]interface{}{
				"reason":       "annotation-merge",
				"merged_to":    mergedID,
				"requested_by": annotation.RequestedBy,
			},
		}
		m.events = append(m.events, terminationEvent)
	}

	return mergedCell, nil
}

// GetEventsSince returns events recorded since the specified time
func (m *DefaultCellManager) GetEventsSince(since time.Time) []CellEvent {
	m.mu.RLock()
	defer m.mu.RUnlock()

	var filteredEvents []CellEvent
	for _, event := range m.events {
		if event.Timestamp.After(since) {
			filteredEvents = append(filteredEvents, event)
		}
	}

	return filteredEvents
}<|MERGE_RESOLUTION|>--- conflicted
+++ resolved
@@ -601,20 +601,7 @@
 		ChildrenIDs: childIDs,
 		Timestamp:   time.Now(),
 		Duration:    &splitDuration,
-<<<<<<< HEAD
 		Metadata:    eventMetadata,
-=======
-		Metadata: map[string]interface{}{
-			"threshold":                   splitThreshold,
-			"parent_player_count":         initialPlayerCount,
-			"redistributed_players":       redistributedPlayers,
-			"redistribution_errors":       redistributionErrors,
-			"child_count":                 len(childCells),
-			"redistribution_duration_ms":  redistributionDuration.Milliseconds(),
-			"redistribution_success_rate": float64(redistributedPlayers) / float64(initialPlayerCount),
-			"redistribution_within_1s":    redistributionDuration.Seconds() <= 1.0,
-		},
->>>>>>> c80256cb
 	}
 	m.events = append(m.events, event)
 
