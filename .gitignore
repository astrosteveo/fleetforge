# awesome-copilot configuration (tracked to share team config)
# Uncomment the line below if you want to keep config private:
# awesome-copilot.config.yml

# Go build artifacts
<<<<<<< HEAD
/bin/
=======
bin/
>>>>>>> c3940a78
*.exe
*.exe~
*.dll
*.so
*.dylib
*.test
*.out
<<<<<<< HEAD
go.work
go.work.sum

# Go coverage files
coverage.out
coverage.html

# Vendor directory
/vendor/
=======
>>>>>>> c3940a78

# Common Node.js ignores (if needed for future development)
node_modules/
npm-debug.log*
yarn-debug.log*
yarn-error.log*

# OS generated files
.DS_Store
.DS_Store?
._*
.Spotlight-V100
.Trashes
ehthumbs.db
Thumbs.db

# IDE files
*.swp
*.swo
.vscode/settings.json
.idea/

# Temporary files
*.tmp
*.temp

<<<<<<< HEAD
# Docker and Kubernetes
*.log
=======
# Test coverage
cover.out
>>>>>>> c3940a78
<|MERGE_RESOLUTION|>--- conflicted
+++ resolved
@@ -3,11 +3,7 @@
 # awesome-copilot.config.yml
 
 # Go build artifacts
-<<<<<<< HEAD
 /bin/
-=======
-bin/
->>>>>>> c3940a78
 *.exe
 *.exe~
 *.dll
@@ -15,7 +11,6 @@
 *.dylib
 *.test
 *.out
-<<<<<<< HEAD
 go.work
 go.work.sum
 
@@ -25,8 +20,6 @@
 
 # Vendor directory
 /vendor/
-=======
->>>>>>> c3940a78
 
 # Common Node.js ignores (if needed for future development)
 node_modules/
@@ -53,10 +46,8 @@
 *.tmp
 *.temp
 
-<<<<<<< HEAD
 # Docker and Kubernetes
 *.log
-=======
+
 # Test coverage
-cover.out
->>>>>>> c3940a78
+cover.out